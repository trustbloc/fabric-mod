#!/bin/bash

# Copyright IBM Corp. All Rights Reserved.
#
# SPDX-License-Identifier: Apache-2.0

set -e
set -o pipefail

base_dir="$(cd "$(dirname "$0")/.." && pwd)"

# regexes for packages to exclude from unit test
excluded_packages=(
    "/integration(/|$)"
)

# packages that must be run serially
serial_packages=(
    "github.com/hyperledger/fabric/gossip/..."
)

# packages which need to be tested with build tag pluginsenabled
plugin_packages=()

# packages which need to be tested with build tag pkcs11
pkcs11_packages=(
    "github.com/hyperledger/fabric/bccsp/..."
)

# packages that are only tested when they (or their deps) change
conditional_packages=(
    "github.com/hyperledger/fabric/gossip/..."
)

# join array elements by the specified string
join_by() {
    local IFS="$1"; shift
    [ "$#" -ne 0 ] && echo "$*"
}

contains_element() {
    local key="$1"; shift

    for e in "$@"; do [ "$e" == "$key" ] && return 0; done
    return 1
}

# create a grep regex from the provide package spec
package_filter() {
    local -a filter
    if [ "${#@}" -ne 0 ]; then
        while IFS= read -r pkg; do [ -n "$pkg" ] && filter+=("$pkg"); done < <(go list -f '^{{ .ImportPath }}$' "${@}")
    fi

    join_by '|' "${filter[@]}"
}

# obtain packages changed since some git refspec
packages_diff() {
    git -C "${base_dir}" diff --no-commit-id --name-only -r "${1:-HEAD}" |
        (grep '.go$' || true) | \
        sed 's%/[^/]*$%%' | sort -u | \
        awk '{print "github.com/hyperledger/fabric/"$1}'
}

# obtain list of changed packages for verification
changed_packages() {
    local -a changed

    # first check for uncommitted changes
    while IFS= read -r pkg; do changed+=("$pkg"); done < <(packages_diff HEAD | grep -Ev '/vendor(/|$)' || true)
    if [ "${#changed[@]}" -eq 0 ]; then
        # next check for changes in the latest commit
        while IFS= read -r pkg; do changed+=("$pkg"); done < <(packages_diff HEAD^ | grep -Ev '/vendor(/|$)' || true)
    fi

    join_by $'\n' "${changed[@]}"
}

# "go list" packages and filter out excluded packages
list_and_filter() {
    local excluded conditional filter

    excluded=("${excluded_packages[@]}")
    conditional=$(package_filter "${conditional_packages[@]}")
    if [ -n "$conditional" ]; then
        excluded+=("$conditional")
    fi

    filter=$(join_by '|' "${excluded[@]}")
    if [ -n "$filter" ]; then
        go list "$@" 2>/dev/null | grep -Ev "${filter}" || true
    else
        go list "$@" 2>/dev/null
    fi
}

# list conditional packages that have been changed
list_changed_conditional() {
    [ "${#conditional_packages[@]}" -eq 0 ] && return 0

    local changed
    changed=$(changed_packages)

    local -a additional_packages
    for pkg in $(go list "${conditional_packages[@]}"); do
        local dep_regexp
        dep_regexp=$(go list -f '{{ join .Deps "$|" }}' "$pkg")
        echo "${changed}" | grep -qE "$dep_regexp" && additional_packages+=("$pkg")
        echo "${changed}" | grep -qE "$pkg\$" && additional_packages+=("$pkg")
    done

    join_by $'\n' "${additional_packages[@]}"
}

# remove packages that must be tested serially
parallel_test_packages() {
    local filter
    filter=$(package_filter "${serial_packages[@]}")
    if [ -n "$filter" ]; then
        join_by $'\n' "$@" | grep -Ev "$filter" || true
    else
        join_by $'\n' "$@"
    fi
}

# get packages that must be tested serially
serial_test_packages() {
    local filter
    filter=$(package_filter "${serial_packages[@]}")
    if [ -n "$filter" ]; then
        join_by $'\n' "$@" | grep -E "$filter" || true
    else
        join_by $'\n' "$@"
    fi
}

# "go test" the provided packages. Packages that are not present in the serial package list
# will be tested in parallel
run_tests() {
    local -a flags=("-cover")
    if [ -n "${VERBOSE}" ]; then
        flags+=("-v")
    fi

    local -a race_flags=()
    if [ "$(uname -m)" == "x86_64" ]; then
        export GORACE=atexit_sleep_ms=0 # reduce overhead of race
        race_flags+=("-race")
    fi

    GO_TAGS=${GO_TAGS## }
    [ -n "$GO_TAGS" ] && echo "Testing with $GO_TAGS..."

    time {
<<<<<<< HEAD
        local serial=$(serial_test_packages "$@") # race is disabled as well
        if [ -n "${serial}" ]; then
            go test ${flags} -tags "$GO_TAGS" ${serial[@]} -short -p 1 -timeout=20m -failfast
        fi

        local parallel=$(parallel_test_packages "$@")
        if [ -n "${parallel}" ]; then
            go test ${flags} ${race_flags} -tags "$GO_TAGS" ${parallel[@]} -short -timeout=20m -failfast ${PARALLEL_NUM}
=======
        local -a serial
        while IFS= read -r pkg; do serial+=("$pkg"); done < <(serial_test_packages "$@")
        if [ "${#serial[@]}" -ne 0 ]; then
            go test "${flags[@]}" -tags "$GO_TAGS" "${serial[@]}" -short -p 1 -timeout=20m
        fi

        local -a parallel
        while IFS= read -r pkg; do parallel+=("$pkg"); done < <(parallel_test_packages "$@")
        if [ "${#parallel[@]}" -ne 0 ]; then
            go test "${flags[@]}" "${race_flags[@]}" -tags "$GO_TAGS" "${parallel[@]}" -short -timeout=20m
>>>>>>> d00b96e5
        fi
    }
}

# "go test" the provided packages and generate code coverage reports.
run_tests_with_coverage() {
    # run the tests serially
    time go test -p 1 -cover -coverprofile=profile_tmp.cov -tags "$GO_TAGS" "$@" -timeout=20m
    tail -n +2 profile_tmp.cov >> profile.cov && rm profile_tmp.cov
}

main() {
    # explicit exclusions for ppc and s390x
    if [ "$(uname -m)" == "ppc64le" ] || [ "$(uname -m)" == "s390x" ]; then
        excluded_packages+=("github.com/hyperledger/fabric/core/chaincode/platforms/java")
    fi

    # default behavior is to run all tests
    local -a package_spec=("${TEST_PKGS:-github.com/hyperledger/fabric/...}")

    # when running a "verify" job, only test packages that have changed
    if [ "${JOB_TYPE}" = "VERIFY" ]; then
        package_spec=()
        while IFS= read -r pkg; do package_spec+=("$pkg"); done < <(changed_packages)
    fi

    # run everything when profiling
    if [ "${JOB_TYPE}" = "PROFILE" ]; then
        conditional_packages=()
    fi

    # expand the package specs into arrays of packages
    local -a candidates packages packages_with_plugins packages_with_pkcs11
    while IFS= read -r pkg; do candidates+=("$pkg"); done < <(go list "${package_spec[@]}")
    while IFS= read -r pkg; do packages+=("$pkg"); done < <(list_and_filter "${package_spec[@]}")
    while IFS= read -r pkg; do contains_element "$pkg" "${candidates[@]}" && packages+=("$pkg"); done < <(list_changed_conditional)
    while IFS= read -r pkg; do contains_element "$pkg" "${packages[@]}" && packages_with_plugins+=("$pkg"); done < <(list_and_filter "${plugin_packages[@]}")
    while IFS= read -r pkg; do contains_element "$pkg" "${packages[@]}" && packages_with_pkcs11+=("$pkg"); done < <(list_and_filter "${pkcs11_packages[@]}")

    local all_packages=( "${packages[@]}" "${packages_with_pkcs11[@]}" "${packages_with_pkcs11[@]}" )
    if [ "${#all_packages[@]}" -eq 0 ]; then
        echo "Nothing to test!!!"
    elif [ "${JOB_TYPE}" = "PROFILE" ]; then
        echo "mode: set" > profile.cov
<<<<<<< HEAD
        GO_TAGS="${GO_TAGS} testing" run_tests_with_coverage "${packages[@]}"
        GO_TAGS="${GO_TAGS} pluginsenabled" run_tests_with_coverage "${plugin_packages[@]}"
        GO_TAGS="${GO_TAGS} pkcs11" run_tests_with_coverage "${pkcs11_packages[@]}"
        gocov convert profile.cov | gocov-xml > report.xml
    else
        GO_TAGS="${GO_TAGS} testing" run_tests "${packages[@]}"
        GO_TAGS="${GO_TAGS} pluginsenabled" run_tests "${plugin_packages[@]}"
        GO_TAGS="${GO_TAGS} pkcs11" run_tests "${pkcs11_packages[@]}"
=======
        [ "${#packages}" -eq 0 ] || run_tests_with_coverage "${packages[@]}"
        [ "${#packages_with_plugins}" -eq 0 ] || GO_TAGS="${GO_TAGS} pluginsenabled" run_tests_with_coverage "${packages_with_plugins[@]}"
        [ "${#packages_with_pkcs11}" -eq 0 ] || GO_TAGS="${GO_TAGS} pkcs11" run_tests_with_coverage "${packages_with_pkcs11[@]}"
        gocov convert profile.cov | gocov-xml > report.xml
    else
        [ "${#packages}" -eq 0 ] || run_tests "${packages[@]}"
        [ "${#packages_with_plugins}" -eq 0 ] || GO_TAGS="${GO_TAGS} pluginsenabled" run_tests "${packages_with_plugins[@]}"
        [ "${#packages_with_pkcs11}" -eq 0 ] || GO_TAGS="${GO_TAGS} pkcs11" run_tests "${packages_with_pkcs11[@]}"
>>>>>>> d00b96e5
    fi
}

main<|MERGE_RESOLUTION|>--- conflicted
+++ resolved
@@ -153,27 +153,16 @@
     [ -n "$GO_TAGS" ] && echo "Testing with $GO_TAGS..."
 
     time {
-<<<<<<< HEAD
-        local serial=$(serial_test_packages "$@") # race is disabled as well
-        if [ -n "${serial}" ]; then
-            go test ${flags} -tags "$GO_TAGS" ${serial[@]} -short -p 1 -timeout=20m -failfast
-        fi
-
-        local parallel=$(parallel_test_packages "$@")
-        if [ -n "${parallel}" ]; then
-            go test ${flags} ${race_flags} -tags "$GO_TAGS" ${parallel[@]} -short -timeout=20m -failfast ${PARALLEL_NUM}
-=======
         local -a serial
         while IFS= read -r pkg; do serial+=("$pkg"); done < <(serial_test_packages "$@")
         if [ "${#serial[@]}" -ne 0 ]; then
-            go test "${flags[@]}" -tags "$GO_TAGS" "${serial[@]}" -short -p 1 -timeout=20m
+            go test "${flags[@]}" -tags "$GO_TAGS" "${serial[@]}" -short -p 1 -timeout=20m -failfast
         fi
 
         local -a parallel
         while IFS= read -r pkg; do parallel+=("$pkg"); done < <(parallel_test_packages "$@")
         if [ "${#parallel[@]}" -ne 0 ]; then
-            go test "${flags[@]}" "${race_flags[@]}" -tags "$GO_TAGS" "${parallel[@]}" -short -timeout=20m
->>>>>>> d00b96e5
+            go test "${flags[@]}" "${race_flags[@]}" -tags "$GO_TAGS" "${parallel[@]}" -short -timeout=20m -failfast ${PARALLEL_NUM}
         fi
     }
 }
@@ -218,25 +207,14 @@
         echo "Nothing to test!!!"
     elif [ "${JOB_TYPE}" = "PROFILE" ]; then
         echo "mode: set" > profile.cov
-<<<<<<< HEAD
-        GO_TAGS="${GO_TAGS} testing" run_tests_with_coverage "${packages[@]}"
-        GO_TAGS="${GO_TAGS} pluginsenabled" run_tests_with_coverage "${plugin_packages[@]}"
-        GO_TAGS="${GO_TAGS} pkcs11" run_tests_with_coverage "${pkcs11_packages[@]}"
-        gocov convert profile.cov | gocov-xml > report.xml
-    else
-        GO_TAGS="${GO_TAGS} testing" run_tests "${packages[@]}"
-        GO_TAGS="${GO_TAGS} pluginsenabled" run_tests "${plugin_packages[@]}"
-        GO_TAGS="${GO_TAGS} pkcs11" run_tests "${pkcs11_packages[@]}"
-=======
-        [ "${#packages}" -eq 0 ] || run_tests_with_coverage "${packages[@]}"
+        [ "${#packages}" -eq 0 ] || GO_TAGS="${GO_TAGS} testing" run_tests_with_coverage "${packages[@]}"
         [ "${#packages_with_plugins}" -eq 0 ] || GO_TAGS="${GO_TAGS} pluginsenabled" run_tests_with_coverage "${packages_with_plugins[@]}"
         [ "${#packages_with_pkcs11}" -eq 0 ] || GO_TAGS="${GO_TAGS} pkcs11" run_tests_with_coverage "${packages_with_pkcs11[@]}"
         gocov convert profile.cov | gocov-xml > report.xml
     else
-        [ "${#packages}" -eq 0 ] || run_tests "${packages[@]}"
+        [ "${#packages}" -eq 0 ] || GO_TAGS="${GO_TAGS} testing" run_tests "${packages[@]}"
         [ "${#packages_with_plugins}" -eq 0 ] || GO_TAGS="${GO_TAGS} pluginsenabled" run_tests "${packages_with_plugins[@]}"
         [ "${#packages_with_pkcs11}" -eq 0 ] || GO_TAGS="${GO_TAGS} pkcs11" run_tests "${packages_with_pkcs11[@]}"
->>>>>>> d00b96e5
     fi
 }
 
