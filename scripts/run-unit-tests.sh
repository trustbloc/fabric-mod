--- conflicted
+++ resolved
@@ -152,11 +152,7 @@
         local -a serial
         while IFS= read -r pkg; do serial+=("$pkg"); done < <(serial_test_packages "$@")
         if [ "${#serial[@]}" -ne 0 ]; then
-<<<<<<< HEAD
-            go test "${flags[@]}" -tags "$GO_TAGS" "${serial[@]}" -short -p 1 -timeout=90m -failfast
-=======
             go test "${flags[@]}" -failfast -tags "$GO_TAGS" "${serial[@]}" -short -p 1 -timeout=20m
->>>>>>> 50272f1a
         fi
 
         local -a parallel
