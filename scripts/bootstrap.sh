#!/bin/bash
#
# Copyright IBM Corp. All Rights Reserved.
#
# SPDX-License-Identifier: Apache-2.0
#

# if version not passed in, default to latest released version
VERSION=2.1.1
# if ca version not passed in, default to latest released version
CA_VERSION=1.4.7
<<<<<<< HEAD
# current version of thirdparty images (couchdb, kafka and zookeeper) released
THIRDPARTY_IMAGE_VERSION=0.4.20
=======
>>>>>>> 50272f1a
ARCH=$(echo "$(uname -s|tr '[:upper:]' '[:lower:]'|sed 's/mingw64_nt.*/windows/')-$(uname -m | sed 's/x86_64/amd64/g')")
MARCH=$(uname -m)

printHelp() {
    echo "Usage: bootstrap.sh [version [ca_version]] [options]"
    echo
    echo "options:"
    echo "-h : this help"
    echo "-d : bypass docker image download"
    echo "-s : bypass fabric-samples repo clone"
    echo "-b : bypass download of platform-specific binaries"
    echo
<<<<<<< HEAD
    echo "e.g. bootstrap.sh 2.1.1 1.4.7 0.4.20 -s"
    echo "would download docker images and binaries for Fabric v2.1.1 and Fabric CA v1.4.7"
=======
    echo "e.g. bootstrap.sh 2.1.1 1.4.7 -s"
    echo "will download docker images and binaries for Fabric v2.1.1 and Fabric CA v1.4.7"
>>>>>>> 50272f1a
}

# dockerPull() pulls docker images from fabric and chaincode repositories
# note, if a docker image doesn't exist for a requested release, it will simply
# be skipped, since this script doesn't terminate upon errors.

dockerPull() {
    #three_digit_image_tag is passed in, e.g. "1.4.7"
    three_digit_image_tag=$1
    shift
    #two_digit_image_tag is derived, e.g. "1.4", especially useful as a local tag for two digit references to most recent baseos, ccenv, javaenv, nodeenv patch releases
    two_digit_image_tag=$(echo "$three_digit_image_tag" | cut -d'.' -f1,2)
    while [[ $# -gt 0 ]]
    do
        image_name="$1"
        echo "====> hyperledger/fabric-$image_name:$three_digit_image_tag"
        docker pull "hyperledger/fabric-$image_name:$three_digit_image_tag"
        docker tag "hyperledger/fabric-$image_name:$three_digit_image_tag" "hyperledger/fabric-$image_name"
        docker tag "hyperledger/fabric-$image_name:$three_digit_image_tag" "hyperledger/fabric-$image_name:$two_digit_image_tag"
        shift
    done
}

cloneSamplesRepo() {
    # clone (if needed) hyperledger/fabric-samples and checkout corresponding
    # version to the binaries and docker images to be downloaded
    if [ -d first-network ]; then
        # if we are in the fabric-samples repo, checkout corresponding version
        echo "===> Checking out v${VERSION} of hyperledger/fabric-samples"
        git checkout v${VERSION}
    elif [ -d fabric-samples ]; then
        # if fabric-samples repo already cloned and in current directory,
        # cd fabric-samples and checkout corresponding version
        echo "===> Checking out v${VERSION} of hyperledger/fabric-samples"
        cd fabric-samples && git checkout v${VERSION}
    else
        echo "===> Cloning hyperledger/fabric-samples repo and checkout v${VERSION}"
        git clone -b master https://github.com/hyperledger/fabric-samples.git && cd fabric-samples && git checkout v${VERSION}
    fi
}

# This will download the .tar.gz
download() {
    local BINARY_FILE=$1
    local URL=$2
    echo "===> Downloading: " "${URL}"
    curl -L --retry 5 --retry-delay 3 "${URL}" | tar xz || rc=$?
    if [ -n "$rc" ]; then
        echo "==> There was an error downloading the binary file."
        return 22
    else
        echo "==> Done."
    fi
}

pullBinaries() {
    echo "===> Downloading version ${FABRIC_TAG} platform specific fabric binaries"
    download "${BINARY_FILE}" "https://github.com/hyperledger/fabric/releases/download/v${VERSION}/${BINARY_FILE}"
    if [ $? -eq 22 ]; then
        echo
        echo "------> ${FABRIC_TAG} platform specific fabric binary is not available to download <----"
        echo
        exit
    fi

    echo "===> Downloading version ${CA_TAG} platform specific fabric-ca-client binary"
    download "${CA_BINARY_FILE}" "https://github.com/hyperledger/fabric-ca/releases/download/v${CA_VERSION}/${CA_BINARY_FILE}"
    if [ $? -eq 22 ]; then
        echo
        echo "------> ${CA_TAG} fabric-ca-client binary is not available to download  (Available from 1.1.0-rc1) <----"
        echo
        exit
    fi
}

pullDockerImages() {
    command -v docker >& /dev/null
    NODOCKER=$?
    if [ "${NODOCKER}" == 0 ]; then
        FABRIC_IMAGES=(peer orderer ccenv tools)
        case "$VERSION" in
        1.*)
            FABRIC_IMAGES+=(javaenv)
            shift
            ;;
        2.*)
            FABRIC_IMAGES+=(nodeenv baseos javaenv)
            shift
            ;;
        esac
        echo "FABRIC_IMAGES:" "${FABRIC_IMAGES[@]}"
        echo "===> Pulling fabric Images"
        dockerPull "${FABRIC_TAG}" "${FABRIC_IMAGES[@]}"
        echo "===> Pulling fabric ca Image"
        CA_IMAGE=(ca)
        dockerPull "${CA_TAG}" "${CA_IMAGE[@]}"
        echo "===> List out hyperledger docker images"
        docker images | grep hyperledger
    else
        echo "========================================================="
        echo "Docker not installed, bypassing download of Fabric images"
        echo "========================================================="
    fi
}

DOCKER=true
SAMPLES=true
BINARIES=true

# Parse commandline args pull out
# version and/or ca-version strings first
if [ -n "$1" ] && [ "${1:0:1}" != "-" ]; then
    VERSION=$1;shift
    if [ -n "$1" ]  && [ "${1:0:1}" != "-" ]; then
        CA_VERSION=$1;shift
        if [ -n  "$1" ] && [ "${1:0:1}" != "-" ]; then
            THIRDPARTY_IMAGE_VERSION=$1;shift
        fi
    fi
fi

# prior to 1.2.0 architecture was determined by uname -m
if [[ $VERSION =~ ^1\.[0-1]\.* ]]; then
    export FABRIC_TAG=${MARCH}-${VERSION}
    export CA_TAG=${MARCH}-${CA_VERSION}
    export THIRDPARTY_TAG=${MARCH}-${THIRDPARTY_IMAGE_VERSION}
else
    # starting with 1.2.0, multi-arch images will be default
    : "${CA_TAG:="$CA_VERSION"}"
    : "${FABRIC_TAG:="$VERSION"}"
    : "${THIRDPARTY_TAG:="$THIRDPARTY_IMAGE_VERSION"}"
fi

BINARY_FILE=hyperledger-fabric-${ARCH}-${VERSION}.tar.gz
CA_BINARY_FILE=hyperledger-fabric-ca-${ARCH}-${CA_VERSION}.tar.gz

# then parse opts
while getopts "h?dsb" opt; do
    case "$opt" in
        h|\?)
            printHelp
            exit 0
            ;;
        d)  DOCKER=false
            ;;
        s)  SAMPLES=false
            ;;
        b)  BINARIES=false
            ;;
    esac
done

if [ "$SAMPLES" == "true" ]; then
    echo
    echo "Clone hyperledger/fabric-samples repo"
    echo
    cloneSamplesRepo
fi
if [ "$BINARIES" == "true" ]; then
    echo
    echo "Pull Hyperledger Fabric binaries"
    echo
    pullBinaries
fi
if [ "$DOCKER" == "true" ]; then
    echo
    echo "Pull Hyperledger Fabric docker images"
    echo
    pullDockerImages
fi<|MERGE_RESOLUTION|>--- conflicted
+++ resolved
@@ -9,11 +9,6 @@
 VERSION=2.1.1
 # if ca version not passed in, default to latest released version
 CA_VERSION=1.4.7
-<<<<<<< HEAD
-# current version of thirdparty images (couchdb, kafka and zookeeper) released
-THIRDPARTY_IMAGE_VERSION=0.4.20
-=======
->>>>>>> 50272f1a
 ARCH=$(echo "$(uname -s|tr '[:upper:]' '[:lower:]'|sed 's/mingw64_nt.*/windows/')-$(uname -m | sed 's/x86_64/amd64/g')")
 MARCH=$(uname -m)
 
@@ -26,13 +21,8 @@
     echo "-s : bypass fabric-samples repo clone"
     echo "-b : bypass download of platform-specific binaries"
     echo
-<<<<<<< HEAD
-    echo "e.g. bootstrap.sh 2.1.1 1.4.7 0.4.20 -s"
-    echo "would download docker images and binaries for Fabric v2.1.1 and Fabric CA v1.4.7"
-=======
     echo "e.g. bootstrap.sh 2.1.1 1.4.7 -s"
     echo "will download docker images and binaries for Fabric v2.1.1 and Fabric CA v1.4.7"
->>>>>>> 50272f1a
 }
 
 # dockerPull() pulls docker images from fabric and chaincode repositories
