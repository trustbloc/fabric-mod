#!/bin/bash
#
# Copyright IBM Corp. All Rights Reserved.
#
# SPDX-License-Identifier: Apache-2.0
#

# if version not passed in, default to latest released version
VERSION=2.2.0
# if ca version not passed in, default to latest released version
CA_VERSION=1.4.7
ARCH=$(echo "$(uname -s|tr '[:upper:]' '[:lower:]'|sed 's/mingw64_nt.*/windows/')-$(uname -m | sed 's/x86_64/amd64/g')")
MARCH=$(uname -m)

printHelp() {
    echo "Usage: bootstrap.sh [version [ca_version]] [options]"
    echo
    echo "options:"
    echo "-h : this help"
    echo "-d : bypass docker image download"
    echo "-s : bypass fabric-samples repo clone"
    echo "-b : bypass download of platform-specific binaries"
    echo
<<<<<<< HEAD
    echo "e.g. bootstrap.sh 2.1.1 1.4.7 -s"
    echo "will download docker images and binaries for Fabric v2.1.1 and Fabric CA v1.4.7"
=======
    echo "e.g. bootstrap.sh 2.2.0 1.4.7 -s"
    echo "will download docker images and binaries for Fabric v2.2.0 and Fabric CA v1.4.7"
>>>>>>> 5ea85bc5
}

# dockerPull() pulls docker images from fabric and chaincode repositories
# note, if a docker image doesn't exist for a requested release, it will simply
# be skipped, since this script doesn't terminate upon errors.

dockerPull() {
    #three_digit_image_tag is passed in, e.g. "1.4.7"
    three_digit_image_tag=$1
    shift
    #two_digit_image_tag is derived, e.g. "1.4", especially useful as a local tag for two digit references to most recent baseos, ccenv, javaenv, nodeenv patch releases
    two_digit_image_tag=$(echo "$three_digit_image_tag" | cut -d'.' -f1,2)
    while [[ $# -gt 0 ]]
    do
        image_name="$1"
        echo "====> hyperledger/fabric-$image_name:$three_digit_image_tag"
        docker pull "hyperledger/fabric-$image_name:$three_digit_image_tag"
        docker tag "hyperledger/fabric-$image_name:$three_digit_image_tag" "hyperledger/fabric-$image_name"
        docker tag "hyperledger/fabric-$image_name:$three_digit_image_tag" "hyperledger/fabric-$image_name:$two_digit_image_tag"
        shift
    done
}

cloneSamplesRepo() {
    # clone (if needed) hyperledger/fabric-samples and checkout corresponding
    # version to the binaries and docker images to be downloaded
    if [ -d first-network ]; then
        # if we are in the fabric-samples repo, checkout corresponding version
        echo "===> Checking out v${VERSION} of hyperledger/fabric-samples"
        git checkout v${VERSION}
    elif [ -d fabric-samples ]; then
        # if fabric-samples repo already cloned and in current directory,
        # cd fabric-samples and checkout corresponding version
        echo "===> Checking out v${VERSION} of hyperledger/fabric-samples"
        cd fabric-samples && git checkout v${VERSION}
    else
        echo "===> Cloning hyperledger/fabric-samples repo and checkout v${VERSION}"
        git clone -b master https://github.com/hyperledger/fabric-samples.git && cd fabric-samples && git checkout v${VERSION}
    fi
}

# This will download the .tar.gz
download() {
    local BINARY_FILE=$1
    local URL=$2
    echo "===> Downloading: " "${URL}"
    curl -L --retry 5 --retry-delay 3 "${URL}" | tar xz || rc=$?
    if [ -n "$rc" ]; then
        echo "==> There was an error downloading the binary file."
        return 22
    else
        echo "==> Done."
    fi
}

pullBinaries() {
    echo "===> Downloading version ${FABRIC_TAG} platform specific fabric binaries"
    download "${BINARY_FILE}" "https://github.com/hyperledger/fabric/releases/download/v${VERSION}/${BINARY_FILE}"
    if [ $? -eq 22 ]; then
        echo
        echo "------> ${FABRIC_TAG} platform specific fabric binary is not available to download <----"
        echo
        exit
    fi

    echo "===> Downloading version ${CA_TAG} platform specific fabric-ca-client binary"
    download "${CA_BINARY_FILE}" "https://github.com/hyperledger/fabric-ca/releases/download/v${CA_VERSION}/${CA_BINARY_FILE}"
    if [ $? -eq 22 ]; then
        echo
        echo "------> ${CA_TAG} fabric-ca-client binary is not available to download  (Available from 1.1.0-rc1) <----"
        echo
        exit
    fi
}

pullDockerImages() {
    command -v docker >& /dev/null
    NODOCKER=$?
    if [ "${NODOCKER}" == 0 ]; then
        FABRIC_IMAGES=(peer orderer ccenv tools)
        case "$VERSION" in
        1.*)
            FABRIC_IMAGES+=(javaenv)
            shift
            ;;
        2.*)
            FABRIC_IMAGES+=(nodeenv baseos javaenv)
            shift
            ;;
        esac
        echo "FABRIC_IMAGES:" "${FABRIC_IMAGES[@]}"
        echo "===> Pulling fabric Images"
        dockerPull "${FABRIC_TAG}" "${FABRIC_IMAGES[@]}"
        echo "===> Pulling fabric ca Image"
        CA_IMAGE=(ca)
        dockerPull "${CA_TAG}" "${CA_IMAGE[@]}"
        echo "===> List out hyperledger docker images"
        docker images | grep hyperledger
    else
        echo "========================================================="
        echo "Docker not installed, bypassing download of Fabric images"
        echo "========================================================="
    fi
}

DOCKER=true
SAMPLES=true
BINARIES=true

# Parse commandline args pull out
# version and/or ca-version strings first
if [ -n "$1" ] && [ "${1:0:1}" != "-" ]; then
    VERSION=$1;shift
    if [ -n "$1" ]  && [ "${1:0:1}" != "-" ]; then
        CA_VERSION=$1;shift
        if [ -n  "$1" ] && [ "${1:0:1}" != "-" ]; then
            THIRDPARTY_IMAGE_VERSION=$1;shift
        fi
    fi
fi

# prior to 1.2.0 architecture was determined by uname -m
if [[ $VERSION =~ ^1\.[0-1]\.* ]]; then
    export FABRIC_TAG=${MARCH}-${VERSION}
    export CA_TAG=${MARCH}-${CA_VERSION}
    export THIRDPARTY_TAG=${MARCH}-${THIRDPARTY_IMAGE_VERSION}
else
    # starting with 1.2.0, multi-arch images will be default
    : "${CA_TAG:="$CA_VERSION"}"
    : "${FABRIC_TAG:="$VERSION"}"
    : "${THIRDPARTY_TAG:="$THIRDPARTY_IMAGE_VERSION"}"
fi

BINARY_FILE=hyperledger-fabric-${ARCH}-${VERSION}.tar.gz
CA_BINARY_FILE=hyperledger-fabric-ca-${ARCH}-${CA_VERSION}.tar.gz

# then parse opts
while getopts "h?dsb" opt; do
    case "$opt" in
        h|\?)
            printHelp
            exit 0
            ;;
        d)  DOCKER=false
            ;;
        s)  SAMPLES=false
            ;;
        b)  BINARIES=false
            ;;
    esac
done

if [ "$SAMPLES" == "true" ]; then
    echo
    echo "Clone hyperledger/fabric-samples repo"
    echo
    cloneSamplesRepo
fi
if [ "$BINARIES" == "true" ]; then
    echo
    echo "Pull Hyperledger Fabric binaries"
    echo
    pullBinaries
fi
if [ "$DOCKER" == "true" ]; then
    echo
    echo "Pull Hyperledger Fabric docker images"
    echo
    pullDockerImages
fi<|MERGE_RESOLUTION|>--- conflicted
+++ resolved
@@ -21,13 +21,8 @@
     echo "-s : bypass fabric-samples repo clone"
     echo "-b : bypass download of platform-specific binaries"
     echo
-<<<<<<< HEAD
-    echo "e.g. bootstrap.sh 2.1.1 1.4.7 -s"
-    echo "will download docker images and binaries for Fabric v2.1.1 and Fabric CA v1.4.7"
-=======
     echo "e.g. bootstrap.sh 2.2.0 1.4.7 -s"
     echo "will download docker images and binaries for Fabric v2.2.0 and Fabric CA v1.4.7"
->>>>>>> 5ea85bc5
 }
 
 # dockerPull() pulls docker images from fabric and chaincode repositories
