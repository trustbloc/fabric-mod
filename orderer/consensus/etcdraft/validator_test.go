/*
 Copyright IBM Corp All Rights Reserved.

 SPDX-License-Identifier: Apache-2.0
*/

package etcdraft_test

import (
	"io/ioutil"
	"time"

	"github.com/golang/protobuf/proto"
	etcdraftproto "github.com/hyperledger/fabric-protos-go/orderer/etcdraft"
	raftprotos "github.com/hyperledger/fabric-protos-go/orderer/etcdraft"
	"github.com/hyperledger/fabric/bccsp"
	"github.com/hyperledger/fabric/bccsp/sw"
	"github.com/hyperledger/fabric/common/crypto/tlsgen"
	"github.com/hyperledger/fabric/orderer/consensus/etcdraft"
	consensusmocks "github.com/hyperledger/fabric/orderer/consensus/mocks"
	. "github.com/onsi/ginkgo"
	. "github.com/onsi/gomega"
)

var _ = Describe("Metadata Validation", func() {
	var (
<<<<<<< HEAD
		chain *etcdraft.Chain
		tlsCA tlsgen.CA
	)

	BeforeEach(func() {
		var (
			channelID         string
			consenterMetadata *raftprotos.ConfigMetadata
			consenters        map[uint64]*raftprotos.Consenter
			support           *consensusmocks.FakeConsenterSupport
			dataDir           string
			err               error
			cryptoProvider    bccsp.BCCSP
		)

=======
		chain             *etcdraft.Chain
		tlsCA             tlsgen.CA
		channelID         string
		consenterMetadata *raftprotos.ConfigMetadata
		consenters        map[uint64]*raftprotos.Consenter
		support           *consensusmocks.FakeConsenterSupport
		dataDir           string
		err               error
		cryptoProvider    bccsp.BCCSP
		meta              *raftprotos.BlockMetadata
	)

	BeforeEach(func() {
>>>>>>> 50272f1a
		channelID = "test-channel"

		cryptoProvider, err = sw.NewDefaultSecurityLevelWithKeystore(sw.NewDummyKeyStore())
		Expect(err).NotTo(HaveOccurred())

		dataDir, err = ioutil.TempDir("", "wal-")
		Expect(err).NotTo(HaveOccurred())

		tlsCA, err = tlsgen.NewCA()
		Expect(err).NotTo(HaveOccurred())

		support = &consensusmocks.FakeConsenterSupport{}
		support.ChannelIDReturns(channelID)
<<<<<<< HEAD
		consenterMetadata = createMetadata(1, tlsCA)
		mockOrdererConfig := mockOrdererWithTLSRootCert(time.Hour, marshalOrPanic(consenterMetadata), tlsCA)
		support.SharedConfigReturns(mockOrdererConfig)

		meta := &raftprotos.BlockMetadata{
=======
		consenterMetadata = createMetadata(3, tlsCA)
		mockOrdererConfig := mockOrdererWithTLSRootCert(time.Hour, marshalOrPanic(consenterMetadata), tlsCA)
		support.SharedConfigReturns(mockOrdererConfig)

		meta = &raftprotos.BlockMetadata{
>>>>>>> 50272f1a
			ConsenterIds:    make([]uint64, len(consenterMetadata.Consenters)),
			NextConsenterId: 1,
		}

		for i := range meta.ConsenterIds {
			meta.ConsenterIds[i] = meta.NextConsenterId
			meta.NextConsenterId++
		}

		consenters = map[uint64]*raftprotos.Consenter{}
		for i, c := range consenterMetadata.Consenters {
			consenters[meta.ConsenterIds[i]] = c
		}
<<<<<<< HEAD

		c := newChain(10*time.Second, channelID, dataDir, 1, meta, consenters, cryptoProvider, support)
		c.init()
		chain = c.Chain
=======
	})

	JustBeforeEach(func() {
		c := newChain(10*time.Second, channelID, dataDir, 1, meta, consenters, cryptoProvider, support)
		c.init()
		chain = c.Chain
		chain.ActiveNodes.Store([]uint64{1, 2, 3})
>>>>>>> 50272f1a
	})

	When("determining parameter well-formedness", func() {
		It("succeeds when new consensus metadata is nil", func() {
			Expect(chain.ValidateConsensusMetadata(nil, nil, false)).To(Succeed())
		})

		It("fails when new consensus metadata is not nil while old consensus metadata is nil", func() {
			Expect(func() {
				chain.ValidateConsensusMetadata(nil, []byte("test"), false)
			}).To(Panic())
		})

		It("fails when old consensus metadata is not well-formed", func() {
			Expect(func() {
				chain.ValidateConsensusMetadata([]byte("test"), []byte("test"), false)
			}).To(Panic())
		})

		It("fails when new consensus metadata is not well-formed", func() {
			oldBytes, _ := proto.Marshal(&etcdraftproto.ConfigMetadata{})
			Expect(chain.ValidateConsensusMetadata(oldBytes, []byte("test"), false)).NotTo(Succeed())
		})
	})

	Context("valid old consensus metadata", func() {
		var (
			oldBytes    []byte
			oldMetadata *etcdraftproto.ConfigMetadata
			newMetadata *etcdraftproto.ConfigMetadata
			newChannel  bool
		)

		BeforeEach(func() {
			oldMetadata = &etcdraftproto.ConfigMetadata{
				Options: &etcdraftproto.Options{
					TickInterval:         "500ms",
					ElectionTick:         10,
					HeartbeatTick:        1,
					MaxInflightBlocks:    5,
					SnapshotIntervalSize: 20 * 1024 * 1024, // 20 MB
				},
				Consenters: []*etcdraftproto.Consenter{
					{
						Host:          "host1",
						Port:          10001,
						ClientTlsCert: clientTLSCert(tlsCA),
						ServerTlsCert: serverTLSCert(tlsCA),
					},
					{
						Host:          "host2",
						Port:          10002,
						ClientTlsCert: clientTLSCert(tlsCA),
						ServerTlsCert: serverTLSCert(tlsCA),
					},
					{
						Host:          "host3",
						Port:          10003,
						ClientTlsCert: clientTLSCert(tlsCA),
						ServerTlsCert: serverTLSCert(tlsCA),
					},
				},
			}
			newMetadata = oldMetadata
			oldBytes, _ = proto.Marshal(oldMetadata)
			newChannel = false
		})

		It("fails when new consensus metadata has invalid options", func() {
			// NOTE: we are not checking all failures here since tests for CheckConfigMetadata does that
			newMetadata.Options.TickInterval = ""
			newBytes, _ := proto.Marshal(newMetadata)
			Expect(chain.ValidateConsensusMetadata(oldBytes, newBytes, newChannel)).NotTo(Succeed())
		})

		Context("new channel creation", func() {
			BeforeEach(func() {
				newChannel = true
			})

			It("fails when the new consenters are an empty set", func() {
				newMetadata.Consenters = []*etcdraftproto.Consenter{}
				newBytes, _ := proto.Marshal(newMetadata)
				Expect(chain.ValidateConsensusMetadata(oldBytes, newBytes, newChannel)).NotTo(Succeed())
			})

			It("succeeds when the new consenters are the same as the existing consenters", func() {
				newBytes, _ := proto.Marshal(newMetadata)
				Expect(chain.ValidateConsensusMetadata(oldBytes, newBytes, newChannel)).To(Succeed())
			})

			It("succeeds when the new consenters are a subset of the existing consenters", func() {
				newMetadata.Consenters = newMetadata.Consenters[:2]
				newBytes, _ := proto.Marshal(newMetadata)
				Expect(chain.ValidateConsensusMetadata(oldBytes, newBytes, newChannel)).To(Succeed())
			})

			It("fails when the new consenters are not a subset of the existing consenters", func() {
				newMetadata.Consenters[2].ClientTlsCert = clientTLSCert(tlsCA)
				newBytes, _ := proto.Marshal(newMetadata)
				Expect(chain.ValidateConsensusMetadata(oldBytes, newBytes, newChannel)).NotTo(Succeed())
			})
		})

		Context("config update on a channel", func() {
			BeforeEach(func() {
				newChannel = false
				chain.ActiveNodes.Store([]uint64{1, 2, 3})
			})

			It("fails when the new consenters are an empty set", func() {
				// NOTE: This also takes care of the case when we remove node from a singleton consenter set
				newMetadata.Consenters = []*etcdraftproto.Consenter{}
				newBytes, _ := proto.Marshal(newMetadata)
				Expect(chain.ValidateConsensusMetadata(oldBytes, newBytes, newChannel)).NotTo(Succeed())
			})

			It("succeeds when the new consenters are the same as the existing consenters", func() {
				newBytes, _ := proto.Marshal(newMetadata)
				Expect(chain.ValidateConsensusMetadata(oldBytes, newBytes, newChannel)).To(Succeed())
			})

			It("succeeds on addition of a single consenter", func() {
				newMetadata.Consenters = append(newMetadata.Consenters, &etcdraftproto.Consenter{
					Host:          "host4",
					Port:          10004,
					ClientTlsCert: clientTLSCert(tlsCA),
					ServerTlsCert: serverTLSCert(tlsCA),
				})
				newBytes, _ := proto.Marshal(newMetadata)
				Expect(chain.ValidateConsensusMetadata(oldBytes, newBytes, newChannel)).To(Succeed())
			})

			It("fails on addition of more than one consenter", func() {
				newMetadata.Consenters = append(newMetadata.Consenters,
					&etcdraftproto.Consenter{
						Host:          "host4",
						Port:          10004,
						ClientTlsCert: clientTLSCert(tlsCA),
						ServerTlsCert: serverTLSCert(tlsCA),
					},
					&etcdraftproto.Consenter{
						Host:          "host5",
						Port:          10005,
						ClientTlsCert: clientTLSCert(tlsCA),
						ServerTlsCert: serverTLSCert(tlsCA),
					},
				)
				newBytes, _ := proto.Marshal(newMetadata)
				Expect(chain.ValidateConsensusMetadata(oldBytes, newBytes, newChannel)).NotTo(Succeed())
			})

			It("succeeds on removal of a single consenter", func() {
				newMetadata.Consenters = newMetadata.Consenters[:2]
				newBytes, _ := proto.Marshal(newMetadata)
				Expect(chain.ValidateConsensusMetadata(oldBytes, newBytes, newChannel)).To(Succeed())
			})

			It("fails on removal of more than one consenter", func() {
				newMetadata.Consenters = newMetadata.Consenters[:1]
				newBytes, _ := proto.Marshal(newMetadata)
				Expect(chain.ValidateConsensusMetadata(oldBytes, newBytes, newChannel)).NotTo(Succeed())
			})

			It("succeeds on rotating certs in case of both addition and removal of a node each to reuse the raft NodeId", func() {
				newMetadata.Consenters = append(newMetadata.Consenters[:2], &etcdraftproto.Consenter{
					Host:          "host4",
					Port:          10004,
					ClientTlsCert: clientTLSCert(tlsCA),
					ServerTlsCert: serverTLSCert(tlsCA),
				})
				newBytes, _ := proto.Marshal(newMetadata)
				Expect(chain.ValidateConsensusMetadata(oldBytes, newBytes, newChannel)).To(Succeed())
			})

			It("succeeds on removal of inactive node in 2/3 cluster", func() {
				chain.ActiveNodes.Store([]uint64{1, 2})
				newMetadata.Consenters = newMetadata.Consenters[:2]
				newBytes, _ := proto.Marshal(newMetadata)
				Expect(chain.ValidateConsensusMetadata(oldBytes, newBytes, newChannel)).To(Succeed())
			})

			It("fails on removal of active node in 2/3 cluster", func() {
				chain.ActiveNodes.Store([]uint64{1, 2})
				newMetadata.Consenters = newMetadata.Consenters[1:]
				newBytes, _ := proto.Marshal(newMetadata)
				Expect(chain.ValidateConsensusMetadata(oldBytes, newBytes, newChannel)).To(
					MatchError("2 out of 3 nodes are alive, configuration will result in quorum loss"))
			})

			When("node id starts from 2", func() {
				// this test case is mainly to assure that validator does NOT assume node ID to
				// always start from 1. Consider following case:
				// - we have [2, 3, 4] in consenter set
				// - 4 is inactive and subject to remove, which should NOT result in quorum loss
				// - if validator assumes node to start from 1, it would incorrectly conclude that
				//   node 3 is to be removed, therefore rejecting such request
				// - instead, validator should recognize that 4 is the one to be removed, which is
				//   not harmful to network and happily allows it

				BeforeEach(func() {
					meta = &raftprotos.BlockMetadata{
						ConsenterIds:    make([]uint64, len(consenterMetadata.Consenters)),
						NextConsenterId: 2, // id starts from 2
					}

					for i := range meta.ConsenterIds {
						meta.ConsenterIds[i] = meta.NextConsenterId
						meta.NextConsenterId++
					}

					consenters = map[uint64]*raftprotos.Consenter{}
					for i, c := range consenterMetadata.Consenters {
						consenters[meta.ConsenterIds[i]] = c
					}
				})

				It("succeeds on removal of inactive node in 2/3 cluster", func() {
					chain.ActiveNodes.Store([]uint64{2, 3}) // 4 is inactive
					newMetadata.Consenters = newMetadata.Consenters[:2]
					newBytes, _ := proto.Marshal(newMetadata)
					Expect(chain.ValidateConsensusMetadata(oldBytes, newBytes, newChannel)).To(Succeed())
				})
			})
		})
	})
})<|MERGE_RESOLUTION|>--- conflicted
+++ resolved
@@ -24,23 +24,6 @@
 
 var _ = Describe("Metadata Validation", func() {
 	var (
-<<<<<<< HEAD
-		chain *etcdraft.Chain
-		tlsCA tlsgen.CA
-	)
-
-	BeforeEach(func() {
-		var (
-			channelID         string
-			consenterMetadata *raftprotos.ConfigMetadata
-			consenters        map[uint64]*raftprotos.Consenter
-			support           *consensusmocks.FakeConsenterSupport
-			dataDir           string
-			err               error
-			cryptoProvider    bccsp.BCCSP
-		)
-
-=======
 		chain             *etcdraft.Chain
 		tlsCA             tlsgen.CA
 		channelID         string
@@ -54,7 +37,6 @@
 	)
 
 	BeforeEach(func() {
->>>>>>> 50272f1a
 		channelID = "test-channel"
 
 		cryptoProvider, err = sw.NewDefaultSecurityLevelWithKeystore(sw.NewDummyKeyStore())
@@ -68,19 +50,11 @@
 
 		support = &consensusmocks.FakeConsenterSupport{}
 		support.ChannelIDReturns(channelID)
-<<<<<<< HEAD
-		consenterMetadata = createMetadata(1, tlsCA)
-		mockOrdererConfig := mockOrdererWithTLSRootCert(time.Hour, marshalOrPanic(consenterMetadata), tlsCA)
-		support.SharedConfigReturns(mockOrdererConfig)
-
-		meta := &raftprotos.BlockMetadata{
-=======
 		consenterMetadata = createMetadata(3, tlsCA)
 		mockOrdererConfig := mockOrdererWithTLSRootCert(time.Hour, marshalOrPanic(consenterMetadata), tlsCA)
 		support.SharedConfigReturns(mockOrdererConfig)
 
 		meta = &raftprotos.BlockMetadata{
->>>>>>> 50272f1a
 			ConsenterIds:    make([]uint64, len(consenterMetadata.Consenters)),
 			NextConsenterId: 1,
 		}
@@ -94,12 +68,6 @@
 		for i, c := range consenterMetadata.Consenters {
 			consenters[meta.ConsenterIds[i]] = c
 		}
-<<<<<<< HEAD
-
-		c := newChain(10*time.Second, channelID, dataDir, 1, meta, consenters, cryptoProvider, support)
-		c.init()
-		chain = c.Chain
-=======
 	})
 
 	JustBeforeEach(func() {
@@ -107,7 +75,6 @@
 		c.init()
 		chain = c.Chain
 		chain.ActiveNodes.Store([]uint64{1, 2, 3})
->>>>>>> 50272f1a
 	})
 
 	When("determining parameter well-formedness", func() {
