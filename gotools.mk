# Copyright IBM Corp All Rights Reserved.
# Copyright London Stock Exchange Group All Rights Reserved.
#
# SPDX-License-Identifier: Apache-2.0

GOTOOLS = counterfeiter golint goimports protoc-gen-go ginkgo gocov gocov-xml misspell mockery manifest-tool
BUILD_DIR ?= .build
GOTOOLS_GOPATH ?= $(BUILD_DIR)/gotools
GOTOOLS_BINDIR ?= $(GOPATH)/bin

# go tool->path mapping
go.fqp.counterfeiter := github.com/maxbrunsfeld/counterfeiter
go.fqp.gocov         := github.com/axw/gocov/gocov
go.fqp.gocov-xml     := github.com/AlekSi/gocov-xml
go.fqp.goimports     := golang.org/x/tools/cmd/goimports
go.fqp.golint        := golang.org/x/lint/golint
go.fqp.manifest-tool := github.com/estesp/manifest-tool
go.fqp.misspell      := github.com/client9/misspell/cmd/misspell
go.fqp.mockery       := github.com/vektra/mockery/cmd/mockery

.PHONY: gotools-install
gotools-install: $(patsubst %,$(GOTOOLS_BINDIR)/%, $(GOTOOLS))

.PHONY: gotools-clean
gotools-clean:
	-@rm -rf $(BUILD_DIR)/gotools

# Special override for protoc-gen-go since we want to use the version vendored with the project
gotool.protoc-gen-go:
	@echo "Building github.com/golang/protobuf/protoc-gen-go -> protoc-gen-go"
	GO111MODULE=off go get -d -u github.com/golang/protobuf/protoc-gen-go
	@git -C $(GOPATH)/src/github.com/golang/protobuf/protoc-gen-go checkout aa810b61a9c79d51363740d207bb46cf8e620ed5
	GO111MODULE=off GOBIN=$(abspath $(GOTOOLS_BINDIR)) go install github.com/golang/protobuf/protoc-gen-go

# Special override for ginkgo since we want to use the version vendored with the project
gotool.ginkgo:
	@echo "Building github.com/onsi/ginkgo/ginkgo -> ginkgo"
	GO111MODULE=off go get -d -u github.com/onsi/ginkgo/ginkgo
	@git -C $(GOPATH)/src/github.com/onsi/ginkgo/ginkgo checkout a3b6351eb1ff8e1bfa30b2f55d7e282186ed8fee
	GO111MODULE=off GOBIN=$(abspath $(GOTOOLS_BINDIR)) go install github.com/onsi/ginkgo/ginkgo

# Special override for goimports since we want to use the version vendored with the project
gotool.goimports:
	@echo "Building golang.org/x/tools/cmd/goimports -> goimports"
	GO111MODULE=off go get -d -u golang.org/x/tools/cmd/goimports
	@git -C $(GOPATH)/src/golang.org/x/tools/cmd/goimports checkout f60e5f99f0816fc2d9ecb338008ea420248d2943
	GO111MODULE=off GOBIN=$(abspath $(GOTOOLS_BINDIR)) go install golang.org/x/tools/cmd/goimports

# Special override for golint since we want to use the version vendored with the project
gotool.golint:
	@echo "Building golang.org/x/lint/golint -> golint"
	GO111MODULE=off go get -d -u golang.org/x/lint/golint
	@git -C $(GOPATH)/src/golang.org/x/lint/golint checkout c67002cb31c3a748b7688c27f20d8358b4193582
	GO111MODULE=off GOBIN=$(abspath $(GOTOOLS_BINDIR)) go install golang.org/x/lint/golint

<<<<<<< HEAD
=======
# Lock to a versioned dep
gotool.dep: DEP_VERSION ?= "v0.5.3"
gotool.dep:
	@GOPATH=$(abspath $(GOTOOLS_GOPATH)) go get -d -u github.com/golang/dep
	@git -C $(abspath $(GOTOOLS_GOPATH))/src/github.com/golang/dep checkout -q $(DEP_VERSION)
	@echo "Building github.com/golang/dep $(DEP_VERSION) -> dep"
	@GOPATH=$(abspath $(GOTOOLS_GOPATH)) GOBIN=$(abspath $(GOTOOLS_BINDIR)) go install -ldflags="-X main.version=$(DEP_VERSION) -X main.buildDate=$$(date '+%Y-%m-%d')" github.com/golang/dep/cmd/dep
	@git -C $(abspath $(GOTOOLS_GOPATH))/src/github.com/golang/dep checkout -q master
>>>>>>> 479f76ea

# Default rule for gotools uses the name->path map for a generic 'go get' style build
gotool.%:
	$(eval TOOL = ${subst gotool.,,${@}})
	@echo "Building ${go.fqp.${TOOL}} -> $(TOOL)"
	@GO111MODULE=off GOPATH=$(abspath $(GOTOOLS_GOPATH)) GOBIN=$(abspath $(GOTOOLS_BINDIR)) go get ${go.fqp.${TOOL}}

$(GOTOOLS_BINDIR)/%:
	$(eval TOOL = ${subst $(GOTOOLS_BINDIR)/,,${@}})
	@$(MAKE) -f gotools.mk gotool.$(TOOL)<|MERGE_RESOLUTION|>--- conflicted
+++ resolved
@@ -53,8 +53,6 @@
 	@git -C $(GOPATH)/src/golang.org/x/lint/golint checkout c67002cb31c3a748b7688c27f20d8358b4193582
 	GO111MODULE=off GOBIN=$(abspath $(GOTOOLS_BINDIR)) go install golang.org/x/lint/golint
 
-<<<<<<< HEAD
-=======
 # Lock to a versioned dep
 gotool.dep: DEP_VERSION ?= "v0.5.3"
 gotool.dep:
@@ -63,7 +61,6 @@
 	@echo "Building github.com/golang/dep $(DEP_VERSION) -> dep"
 	@GOPATH=$(abspath $(GOTOOLS_GOPATH)) GOBIN=$(abspath $(GOTOOLS_BINDIR)) go install -ldflags="-X main.version=$(DEP_VERSION) -X main.buildDate=$$(date '+%Y-%m-%d')" github.com/golang/dep/cmd/dep
 	@git -C $(abspath $(GOTOOLS_GOPATH))/src/github.com/golang/dep checkout -q master
->>>>>>> 479f76ea
 
 # Default rule for gotools uses the name->path map for a generic 'go get' style build
 gotool.%:
