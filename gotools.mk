# Copyright IBM Corp All Rights Reserved.
# Copyright London Stock Exchange Group All Rights Reserved.
#
# SPDX-License-Identifier: Apache-2.0

<<<<<<< HEAD
GOTOOLS = counterfeiter golint goimports protoc-gen-go ginkgo gocov gocov-xml misspell mockery manifest-tool
BUILD_DIR ?= .build
GOTOOLS_GOPATH ?= $(BUILD_DIR)/_gotools
GOTOOLS_BINDIR ?= $(GOPATH)/bin
=======
GOTOOLS = counterfeiter ginkgo gocov gocov-xml goimports golint misspell mockery protoc-gen-go
BUILD_DIR ?= build
GOTOOLS_BINDIR ?= $(shell go env GOPATH)/bin
>>>>>>> 50272f1a

# go tool->path mapping
go.fqp.counterfeiter := github.com/maxbrunsfeld/counterfeiter/v6
go.fqp.ginkgo        := github.com/onsi/ginkgo/ginkgo
go.fqp.gocov         := github.com/axw/gocov/gocov
go.fqp.gocov-xml     := github.com/AlekSi/gocov-xml
go.fqp.goimports     := golang.org/x/tools/cmd/goimports
go.fqp.golint        := golang.org/x/lint/golint
go.fqp.manifest-tool := github.com/estesp/manifest-tool
go.fqp.misspell      := github.com/client9/misspell/cmd/misspell
go.fqp.mockery       := github.com/vektra/mockery/cmd/mockery
go.fqp.protoc-gen-go := github.com/golang/protobuf/protoc-gen-go

.PHONY: gotools-install
gotools-install: $(patsubst %,$(GOTOOLS_BINDIR)/%, $(GOTOOLS))

.PHONY: gotools-clean
gotools-clean:
<<<<<<< HEAD
	-@rm -rf $(GOTOOLS_GOPATH)

# Special override for protoc-gen-go since we want to use the version vendored with the project
gotool.protoc-gen-go:
	@echo "Building github.com/golang/protobuf/protoc-gen-go -> protoc-gen-go"
	GO111MODULE=off go get -d -u github.com/golang/protobuf/protoc-gen-go
	@git -C $(GOPATH)/src/github.com/golang/protobuf/protoc-gen-go checkout aa810b61a9c79d51363740d207bb46cf8e620ed5
	GO111MODULE=off GOBIN=$(abspath $(GOTOOLS_BINDIR)) go install github.com/golang/protobuf/protoc-gen-go

# Special override for ginkgo since we want to use the version vendored with the project
gotool.ginkgo:
	@echo "Building github.com/onsi/ginkgo/ginkgo -> ginkgo"
	GO111MODULE=off go get -d -u github.com/onsi/ginkgo/ginkgo
	@git -C $(GOPATH)/src/github.com/onsi/ginkgo/ginkgo checkout a3b6351eb1ff8e1bfa30b2f55d7e282186ed8fee
	GO111MODULE=off GOBIN=$(abspath $(GOTOOLS_BINDIR)) go install github.com/onsi/ginkgo/ginkgo

# Special override for goimports since we want to use the version vendored with the project
gotool.goimports:
	@echo "Building golang.org/x/tools/cmd/goimports -> goimports"
	GO111MODULE=off go get -d -u golang.org/x/tools/cmd/goimports
	@git -C $(GOPATH)/src/golang.org/x/tools/cmd/goimports checkout f60e5f99f0816fc2d9ecb338008ea420248d2943
	GO111MODULE=off GOBIN=$(abspath $(GOTOOLS_BINDIR)) go install golang.org/x/tools/cmd/goimports

# Special override for golint since we want to use the version vendored with the project
gotool.golint:
	@echo "Building golang.org/x/lint/golint -> golint"
	GO111MODULE=off go get -d -u golang.org/x/lint/golint
	@git -C $(GOPATH)/src/golang.org/x/lint/golint checkout c67002cb31c3a748b7688c27f20d8358b4193582
	GO111MODULE=off GOBIN=$(abspath $(GOTOOLS_BINDIR)) go install golang.org/x/lint/golint

# Lock to a versioned dep
gotool.dep: DEP_VERSION ?= "v0.5.3"
gotool.dep:
	@GOPATH=$(abspath $(GOTOOLS_GOPATH)) go get -d -u github.com/golang/dep
	@git -C $(abspath $(GOTOOLS_GOPATH))/src/github.com/golang/dep checkout -q $(DEP_VERSION)
	@echo "Building github.com/golang/dep $(DEP_VERSION) -> dep"
	@GOPATH=$(abspath $(GOTOOLS_GOPATH)) GOBIN=$(abspath $(GOTOOLS_BINDIR)) go install -ldflags="-X main.version=$(DEP_VERSION) -X main.buildDate=$$(date '+%Y-%m-%d')" github.com/golang/dep/cmd/dep
	@git -C $(abspath $(GOTOOLS_GOPATH))/src/github.com/golang/dep checkout -q master
=======
>>>>>>> 50272f1a

# Default rule for gotools uses the name->path map for a generic 'go get' style build
gotool.mockery:
	@echo "Building github.com/vektra/mockery/cmd/mockery -> mockery"
	GOPATH=$(abspath $(GOTOOLS_GOPATH)) GOBIN=$(abspath $(GOTOOLS_BINDIR)) go get github.com/vektra/mockery/cmd/mockery

# Default rule for gotools uses the name->path map for a generic 'go get' style build
gotool.%:
	$(eval TOOL = ${subst gotool.,,${@}})
	@echo "Building ${go.fqp.${TOOL}} -> $(TOOL)"
<<<<<<< HEAD
	@GO111MODULE=off GOPATH=$(abspath $(GOTOOLS_GOPATH)) GOBIN=$(abspath $(GOTOOLS_BINDIR)) go get ${go.fqp.${TOOL}}
=======
	@cd tools && GO111MODULE=on GOBIN=$(abspath $(GOTOOLS_BINDIR)) go install ${go.fqp.${TOOL}}
>>>>>>> 50272f1a

$(GOTOOLS_BINDIR)/%:
	$(eval TOOL = ${subst $(GOTOOLS_BINDIR)/,,${@}})
	@$(MAKE) -f gotools.mk gotool.$(TOOL)<|MERGE_RESOLUTION|>--- conflicted
+++ resolved
@@ -3,16 +3,9 @@
 #
 # SPDX-License-Identifier: Apache-2.0
 
-<<<<<<< HEAD
-GOTOOLS = counterfeiter golint goimports protoc-gen-go ginkgo gocov gocov-xml misspell mockery manifest-tool
-BUILD_DIR ?= .build
-GOTOOLS_GOPATH ?= $(BUILD_DIR)/_gotools
-GOTOOLS_BINDIR ?= $(GOPATH)/bin
-=======
 GOTOOLS = counterfeiter ginkgo gocov gocov-xml goimports golint misspell mockery protoc-gen-go
 BUILD_DIR ?= build
 GOTOOLS_BINDIR ?= $(shell go env GOPATH)/bin
->>>>>>> 50272f1a
 
 # go tool->path mapping
 go.fqp.counterfeiter := github.com/maxbrunsfeld/counterfeiter/v6
@@ -31,47 +24,6 @@
 
 .PHONY: gotools-clean
 gotools-clean:
-<<<<<<< HEAD
-	-@rm -rf $(GOTOOLS_GOPATH)
-
-# Special override for protoc-gen-go since we want to use the version vendored with the project
-gotool.protoc-gen-go:
-	@echo "Building github.com/golang/protobuf/protoc-gen-go -> protoc-gen-go"
-	GO111MODULE=off go get -d -u github.com/golang/protobuf/protoc-gen-go
-	@git -C $(GOPATH)/src/github.com/golang/protobuf/protoc-gen-go checkout aa810b61a9c79d51363740d207bb46cf8e620ed5
-	GO111MODULE=off GOBIN=$(abspath $(GOTOOLS_BINDIR)) go install github.com/golang/protobuf/protoc-gen-go
-
-# Special override for ginkgo since we want to use the version vendored with the project
-gotool.ginkgo:
-	@echo "Building github.com/onsi/ginkgo/ginkgo -> ginkgo"
-	GO111MODULE=off go get -d -u github.com/onsi/ginkgo/ginkgo
-	@git -C $(GOPATH)/src/github.com/onsi/ginkgo/ginkgo checkout a3b6351eb1ff8e1bfa30b2f55d7e282186ed8fee
-	GO111MODULE=off GOBIN=$(abspath $(GOTOOLS_BINDIR)) go install github.com/onsi/ginkgo/ginkgo
-
-# Special override for goimports since we want to use the version vendored with the project
-gotool.goimports:
-	@echo "Building golang.org/x/tools/cmd/goimports -> goimports"
-	GO111MODULE=off go get -d -u golang.org/x/tools/cmd/goimports
-	@git -C $(GOPATH)/src/golang.org/x/tools/cmd/goimports checkout f60e5f99f0816fc2d9ecb338008ea420248d2943
-	GO111MODULE=off GOBIN=$(abspath $(GOTOOLS_BINDIR)) go install golang.org/x/tools/cmd/goimports
-
-# Special override for golint since we want to use the version vendored with the project
-gotool.golint:
-	@echo "Building golang.org/x/lint/golint -> golint"
-	GO111MODULE=off go get -d -u golang.org/x/lint/golint
-	@git -C $(GOPATH)/src/golang.org/x/lint/golint checkout c67002cb31c3a748b7688c27f20d8358b4193582
-	GO111MODULE=off GOBIN=$(abspath $(GOTOOLS_BINDIR)) go install golang.org/x/lint/golint
-
-# Lock to a versioned dep
-gotool.dep: DEP_VERSION ?= "v0.5.3"
-gotool.dep:
-	@GOPATH=$(abspath $(GOTOOLS_GOPATH)) go get -d -u github.com/golang/dep
-	@git -C $(abspath $(GOTOOLS_GOPATH))/src/github.com/golang/dep checkout -q $(DEP_VERSION)
-	@echo "Building github.com/golang/dep $(DEP_VERSION) -> dep"
-	@GOPATH=$(abspath $(GOTOOLS_GOPATH)) GOBIN=$(abspath $(GOTOOLS_BINDIR)) go install -ldflags="-X main.version=$(DEP_VERSION) -X main.buildDate=$$(date '+%Y-%m-%d')" github.com/golang/dep/cmd/dep
-	@git -C $(abspath $(GOTOOLS_GOPATH))/src/github.com/golang/dep checkout -q master
-=======
->>>>>>> 50272f1a
 
 # Default rule for gotools uses the name->path map for a generic 'go get' style build
 gotool.mockery:
@@ -82,11 +34,7 @@
 gotool.%:
 	$(eval TOOL = ${subst gotool.,,${@}})
 	@echo "Building ${go.fqp.${TOOL}} -> $(TOOL)"
-<<<<<<< HEAD
-	@GO111MODULE=off GOPATH=$(abspath $(GOTOOLS_GOPATH)) GOBIN=$(abspath $(GOTOOLS_BINDIR)) go get ${go.fqp.${TOOL}}
-=======
 	@cd tools && GO111MODULE=on GOBIN=$(abspath $(GOTOOLS_BINDIR)) go install ${go.fqp.${TOOL}}
->>>>>>> 50272f1a
 
 $(GOTOOLS_BINDIR)/%:
 	$(eval TOOL = ${subst $(GOTOOLS_BINDIR)/,,${@}})
