# Copyright the Hyperledger Fabric contributors. All rights reserved.
#
# SPDX-License-Identifier: Apache-2.0

name: RELEASE-$(Date:yyyyMMdd)$(Rev:.rrr)
trigger: none
pr: none

variables:
  - group: credentials
  - name: GOPATH
    value: $(Agent.BuildDirectory)/go
  - name: GOVER
<<<<<<< HEAD
    value: 1.13.3
=======
    value: 1.14.1
>>>>>>> 6393adbb

stages:
  - stage: BuildBinaries
    dependsOn: []
    displayName: "Build Fabric Binaries"
    jobs:
      - job: Build
        pool:
          vmImage: ubuntu-18.04
        container: golang:$(GOVER)
        strategy:
          matrix:
            Linux-amd64:
              TARGET: linux-amd64
            MacOS-amd64:
              TARGET: darwin-amd64
            Windows-amd64:
              TARGET: windows-amd64
        steps:
          - checkout: self
            path: 'go/src/github.com/hyperledger/fabric'
            displayName: Checkout Fabric Code
          - script: ./ci/scripts/create_binary_package.sh
            displayName: Compile Binary and Create Tarball
          - publish: release/$(TARGET)/hyperledger-fabric-$(TARGET)-$(RELEASE).tar.gz
            artifact: hyperledger-fabric-$(TARGET)-$(RELEASE).tar.gz
            displayName: Publish Release Artifact

  - stage: BuildAndPushDockerImages
    dependsOn: []
    displayName: "Build and Push Fabric Docker Images"
    jobs:
      - job: Docker
        pool:
          vmImage: ubuntu-18.04
        steps:
          - template: install_deps.yml
          - checkout: self
            path: 'go/src/github.com/hyperledger/fabric'
            displayName: Checkout Fabric Code
          - script: ./ci/scripts/publish_docker.sh
            env:
              DOCKER_PASSWORD: $(DockerHub-Password)
              DOCKER_USERNAME: $(DockerHub-Username)
            displayName: Publish Docker Images

  - stage: DraftRelease
    displayName: "Draft GitHub Release"
    dependsOn:
      - BuildBinaries
      - BuildAndPushDockerImages
    jobs:
      - job: Release
        pool:
          vmImage: ubuntu-18.04
        steps:
          - download: current
            patterns: '*.tar.gz'
            displayName: Download Artifacts
          - checkout: self
          - task: GitHubRelease@0
            inputs:
              action: create
              addChangeLog: true
              assets: $(Pipeline.Workspace)/*amd64*/*
              compareWith: lastFullRelease
              gitHubConnection: fabric-release
              isDraft: true
              releaseNotesFile: release_notes/v$(RELEASE).md
              repositoryName: $(Build.Repository.Name)
              releaseNotesSource: file
              tag: v$(RELEASE)
              tagSource: manual
              title: v$(RELEASE)
            displayName: Draft Release of Fabric<|MERGE_RESOLUTION|>--- conflicted
+++ resolved
@@ -11,11 +11,7 @@
   - name: GOPATH
     value: $(Agent.BuildDirectory)/go
   - name: GOVER
-<<<<<<< HEAD
-    value: 1.13.3
-=======
     value: 1.14.1
->>>>>>> 6393adbb
 
 stages:
   - stage: BuildBinaries
