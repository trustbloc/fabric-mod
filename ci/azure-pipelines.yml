# Copyright the Hyperledger Fabric contributors. All rights reserved.
#
# SPDX-License-Identifier: Apache-2.0

name: $(SourceBranchName)-$(Date:yyyyMMdd)$(Rev:.rrr)
trigger: none
pr:
- master
- release-2.*

variables:
  GOPATH: $(Agent.BuildDirectory)/go
  PATH: $(Agent.BuildDirectory)/go/bin:/bin:/usr/bin:/sbin:/usr/sbin:/usr/local/bin:/usr/local/sbin
  GOVER: 1.14.4

stages:
  - stage: VerifyBuild
    dependsOn: []
    jobs:
      - job: Checks
        pool:
          vmImage: ubuntu-18.04
        steps:
          - template: install_deps.yml
          - checkout: self
            path: 'fabric'
            displayName: Checkout Fabric Code
          - script: make basic-checks native
            displayName: Run Basic Checks
          - script: ./ci/scripts/evaluate_commits.sh
            name: SetJobTriggers

  - stage: UnitTests
    dependsOn: VerifyBuild
    jobs:
      - job: UnitTests
        condition: eq(stageDependencies.VerifyBuild.Checks.outputs['SetJobTriggers.runTests'], 'true')
        pool:
          vmImage: ubuntu-18.04
        steps:
          - template: install_deps.yml
          - checkout: self
            path: 'fabric'
            displayName: Checkout Fabric Code
          - script: ./ci/scripts/setup_hsm.sh
            displayName: Install SoftHSM
          - script: make unit-test
            displayName: Run Unit Tests

  - stage: IntegrationTests
    dependsOn: VerifyBuild
<<<<<<< HEAD
    pool:
      vmImage: ubuntu-18.04
    strategy:
      parallel: 5
    timeoutInMinutes: 90
    steps:
      - template: install_deps.yml
      - checkout: self
        path: 'go/src/github.com/hyperledger/fabric'
        displayName: Checkout Fabric Code
      - script: ./ci/scripts/setup_hsm.sh
        displayName: Install SoftHSM
      - script: make integration-test
        displayName: Run Integration Tests
=======
    jobs:
      - job: IntegrationTests
        condition: eq(stageDependencies.VerifyBuild.Checks.outputs['SetJobTriggers.runTests'], 'true')
        pool:
          vmImage: ubuntu-18.04
        strategy:
          parallel: 5
        timeoutInMinutes: 90
        steps:
          - template: install_deps.yml
          - checkout: self
            path: 'fabric'
            displayName: Checkout Fabric Code
          - script: ./ci/scripts/setup_hsm.sh
            displayName: Install SoftHSM
          - script: make integration-test
            displayName: Run Integration Tests
>>>>>>> 344fda60
<|MERGE_RESOLUTION|>--- conflicted
+++ resolved
@@ -49,22 +49,6 @@
 
   - stage: IntegrationTests
     dependsOn: VerifyBuild
-<<<<<<< HEAD
-    pool:
-      vmImage: ubuntu-18.04
-    strategy:
-      parallel: 5
-    timeoutInMinutes: 90
-    steps:
-      - template: install_deps.yml
-      - checkout: self
-        path: 'go/src/github.com/hyperledger/fabric'
-        displayName: Checkout Fabric Code
-      - script: ./ci/scripts/setup_hsm.sh
-        displayName: Install SoftHSM
-      - script: make integration-test
-        displayName: Run Integration Tests
-=======
     jobs:
       - job: IntegrationTests
         condition: eq(stageDependencies.VerifyBuild.Checks.outputs['SetJobTriggers.runTests'], 'true')
@@ -81,5 +65,4 @@
           - script: ./ci/scripts/setup_hsm.sh
             displayName: Install SoftHSM
           - script: make integration-test
-            displayName: Run Integration Tests
->>>>>>> 344fda60
+            displayName: Run Integration Tests