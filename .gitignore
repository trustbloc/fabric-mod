#SPDX-License-Identifier: Apache-2.0
.#*
*~
*#
/bin
/build
/.build
*.cov
/docs/build/*
.DS_Store
.*-dummy
.gradle
.idea
*.iml
*.log
.project
/release
report.xml
results.xml
.settings
.*.sw*
tags
.tags
TESTS*.xml
.tox/
<<<<<<< HEAD
# vscode settings
.vscode
maven_data.xml

# Intellij file
.DS_Store
.idea/
vendor/
=======
.vagrant/
.vscode
>>>>>>> d00b96e5
<|MERGE_RESOLUTION|>--- conflicted
+++ resolved
@@ -23,16 +23,10 @@
 .tags
 TESTS*.xml
 .tox/
-<<<<<<< HEAD
-# vscode settings
+.vagrant/
 .vscode
-maven_data.xml
 
 # Intellij file
 .DS_Store
 .idea/
-vendor/
-=======
-.vagrant/
-.vscode
->>>>>>> d00b96e5
+vendor/