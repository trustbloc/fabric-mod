--- conflicted
+++ resolved
@@ -19,9 +19,9 @@
 	"github.com/hyperledger/fabric/core/common/privdata"
 	"github.com/hyperledger/fabric/core/ledger"
 	"github.com/hyperledger/fabric/core/ledger/kvledger/txmgmt/rwsetutil"
-	"github.com/hyperledger/fabric/core/transientstore"
 	storeapi "github.com/hyperledger/fabric/extensions/collections/api/store"
 	extcoord "github.com/hyperledger/fabric/extensions/gossip/coordinator"
+	storageapi "github.com/hyperledger/fabric/extensions/storage/api"
 	"github.com/hyperledger/fabric/gossip/metrics"
 	privdatacommon "github.com/hyperledger/fabric/gossip/privdata/common"
 	"github.com/hyperledger/fabric/gossip/util"
@@ -103,32 +103,12 @@
 	privdata.CollectionStore
 	txvalidator.Validator
 	committer.Committer
-<<<<<<< HEAD
-	TransientStore
-	CollDataStore storeapi.Store
-=======
->>>>>>> d00b96e5
 	Fetcher
 	CapabilityProvider
-}
-
-<<<<<<< HEAD
-type pvtDataStore interface {
-	StorePvtData(txID string, privData *protostransientstore.TxPvtReadWriteSetWithConfigInfo, blkHeight uint64) error
-}
-
-type coordinator struct {
-	selfSignedData protoutil.SignedData
-	Support
-	transientBlockRetention uint64
-	metrics                 *metrics.PrivdataMetrics
-	pullRetryThreshold      time.Duration
-	pvtDataStore            pvtDataStore
-}
-
-=======
+	CollDataStore storeapi.Store
+}
+
 // CoordinatorConfig encapsulates the config that is passed to a new coordinator
->>>>>>> d00b96e5
 type CoordinatorConfig struct {
 	// TransientBlockRetention indicates the number of blocks to retain in the transient store
 	// when purging below height on commiting every TransientBlockRetention-th block
@@ -141,39 +121,29 @@
 	SkipPullingInvalidTransactions bool
 }
 
-<<<<<<< HEAD
-// getPvtDataStore may be overridden by unit tests
-var getPvtDataStore = func(channelID string, transientStore TransientStore, collDataStore storeapi.Store) pvtDataStore {
-	return extcoord.New(channelID, transientStore, collDataStore)
-}
-
-// NewCoordinator creates a new instance of coordinator
-func NewCoordinator(support Support, selfSignedData protoutil.SignedData, metrics *metrics.PrivdataMetrics,
-	config CoordinatorConfig) Coordinator {
-	return &coordinator{Support: support, selfSignedData: selfSignedData,
-		transientBlockRetention: config.TransientBlockRetention, metrics: metrics,
-		pullRetryThreshold: config.PullRetryThreshold,
-		pvtDataStore:       getPvtDataStore(support.ChainID, support.TransientStore, support.CollDataStore),
-	}
-}
-
-// StorePvtData used to persist private date into transient store
-func (c *coordinator) StorePvtData(txID string, privData *protostransientstore.TxPvtReadWriteSetWithConfigInfo, blkHeight uint64) error {
-	return c.pvtDataStore.StorePvtData(txID, privData, blkHeight)
-=======
+type pvtDataStore interface {
+	StorePvtData(txID string, privData *protostransientstore.TxPvtReadWriteSetWithConfigInfo, blkHeight uint64) error
+}
+
 type coordinator struct {
 	selfSignedData protoutil.SignedData
 	Support
-	store                          *transientstore.Store
+	store                          storageapi.TransientStore
 	transientBlockRetention        uint64
 	metrics                        *metrics.PrivdataMetrics
 	pullRetryThreshold             time.Duration
 	skipPullingInvalidTransactions bool
 	idDeserializerFactory          IdentityDeserializerFactory
+	pvtDataStore                   pvtDataStore
+}
+
+// getPvtDataStore may be overridden by unit tests
+var getPvtDataStore = func(channelID string, store storageapi.TransientStore, collDataStore storeapi.Store) pvtDataStore {
+	return extcoord.New(channelID, store, collDataStore)
 }
 
 // NewCoordinator creates a new instance of coordinator
-func NewCoordinator(support Support, store *transientstore.Store, selfSignedData protoutil.SignedData, metrics *metrics.PrivdataMetrics,
+func NewCoordinator(support Support, store storageapi.TransientStore, selfSignedData protoutil.SignedData, metrics *metrics.PrivdataMetrics,
 	config CoordinatorConfig, idDeserializerFactory IdentityDeserializerFactory) Coordinator {
 	return &coordinator{Support: support,
 		store:                          store,
@@ -183,8 +153,8 @@
 		pullRetryThreshold:             config.PullRetryThreshold,
 		skipPullingInvalidTransactions: config.SkipPullingInvalidTransactions,
 		idDeserializerFactory:          idDeserializerFactory,
-	}
->>>>>>> d00b96e5
+		pvtDataStore:                   getPvtDataStore(support.ChainID, store, support.CollDataStore),
+	}
 }
 
 // StoreBlock stores block with private data into the ledger
@@ -276,7 +246,7 @@
 
 // StorePvtData used to persist private date into transient store
 func (c *coordinator) StorePvtData(txID string, privData *protostransientstore.TxPvtReadWriteSetWithConfigInfo, blkHeight uint64) error {
-	return c.store.Persist(txID, blkHeight, privData)
+	return c.pvtDataStore.StorePvtData(txID, privData, blkHeight)
 }
 
 // GetPvtDataAndBlockByNum gets block by number and also returns all related private data
