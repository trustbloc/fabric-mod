/*
Copyright IBM Corp. All Rights Reserved.

SPDX-License-Identifier: Apache-2.0
*/

package service

import (
	"sync"

	gproto "github.com/hyperledger/fabric-protos-go/gossip"
	tspb "github.com/hyperledger/fabric-protos-go/transientstore"
	corecomm "github.com/hyperledger/fabric/core/comm"
	"github.com/hyperledger/fabric/core/committer"
	"github.com/hyperledger/fabric/core/committer/txvalidator"
	"github.com/hyperledger/fabric/core/common/privdata"
	"github.com/hyperledger/fabric/core/deliverservice"
<<<<<<< HEAD
	"github.com/hyperledger/fabric/core/deliverservice/blocksprovider"
	"github.com/hyperledger/fabric/core/ledger"
	storeapi "github.com/hyperledger/fabric/extensions/collections/api/store"
	extgossipapi "github.com/hyperledger/fabric/extensions/gossip/api"
	"github.com/hyperledger/fabric/extensions/gossip/dispatcher"
	xgossipservice "github.com/hyperledger/fabric/extensions/gossip/service"
=======
	"github.com/hyperledger/fabric/core/transientstore"
>>>>>>> d00b96e5
	"github.com/hyperledger/fabric/gossip/api"
	"github.com/hyperledger/fabric/gossip/comm"
	"github.com/hyperledger/fabric/gossip/common"
	gossipcommon "github.com/hyperledger/fabric/gossip/common"
	"github.com/hyperledger/fabric/gossip/discovery"
	"github.com/hyperledger/fabric/gossip/election"
	"github.com/hyperledger/fabric/gossip/filter"
	"github.com/hyperledger/fabric/gossip/gossip"
	gossipmetrics "github.com/hyperledger/fabric/gossip/metrics"
	gossipprivdata "github.com/hyperledger/fabric/gossip/privdata"
	"github.com/hyperledger/fabric/gossip/protoext"
	"github.com/hyperledger/fabric/gossip/state"
	"github.com/hyperledger/fabric/gossip/util"
	"github.com/hyperledger/fabric/internal/pkg/identity"
	"github.com/hyperledger/fabric/internal/pkg/peer/blocksprovider"
	"github.com/hyperledger/fabric/internal/pkg/peer/orderers"
	"github.com/hyperledger/fabric/protoutil"
	"github.com/pkg/errors"
	"google.golang.org/grpc"
)

<<<<<<< HEAD
var (
	gossipServiceInstance *gossipServiceImpl
	once                  sync.Once

	dispatcherProvider = dispatcher.NewProvider()
)
=======
// gossipSvc is the interface of the gossip component.
type gossipSvc interface {
	// SelfMembershipInfo returns the peer's membership information
	SelfMembershipInfo() discovery.NetworkMember

	// SelfChannelInfo returns the peer's latest StateInfo message of a given channel
	SelfChannelInfo(common.ChannelID) *protoext.SignedGossipMessage

	// Send sends a message to remote peers
	Send(msg *gproto.GossipMessage, peers ...*comm.RemotePeer)

	// SendByCriteria sends a given message to all peers that match the given SendCriteria
	SendByCriteria(*protoext.SignedGossipMessage, gossip.SendCriteria) error

	// GetPeers returns the NetworkMembers considered alive
	Peers() []discovery.NetworkMember

	// PeersOfChannel returns the NetworkMembers considered alive
	// and also subscribed to the channel given
	PeersOfChannel(common.ChannelID) []discovery.NetworkMember

	// UpdateMetadata updates the self metadata of the discovery layer
	// the peer publishes to other peers
	UpdateMetadata(metadata []byte)

	// UpdateLedgerHeight updates the ledger height the peer
	// publishes to other peers in the channel
	UpdateLedgerHeight(height uint64, channelID common.ChannelID)

	// UpdateChaincodes updates the chaincodes the peer publishes
	// to other peers in the channel
	UpdateChaincodes(chaincode []*gproto.Chaincode, channelID common.ChannelID)

	// Gossip sends a message to other peers to the network
	Gossip(msg *gproto.GossipMessage)

	// PeerFilter receives a SubChannelSelectionCriteria and returns a RoutingFilter that selects
	// only peer identities that match the given criteria, and that they published their channel participation
	PeerFilter(channel common.ChannelID, messagePredicate api.SubChannelSelectionCriteria) (filter.RoutingFilter, error)

	// Accept returns a dedicated read-only channel for messages sent by other nodes that match a certain predicate.
	// If passThrough is false, the messages are processed by the gossip layer beforehand.
	// If passThrough is true, the gossip layer doesn't intervene and the messages
	// can be used to send a reply back to the sender
	Accept(acceptor common.MessageAcceptor, passThrough bool) (<-chan *gproto.GossipMessage, <-chan protoext.ReceivedMessage)

	// JoinChan makes the Gossip instance join a channel
	JoinChan(joinMsg api.JoinChannelMessage, channelID common.ChannelID)
>>>>>>> d00b96e5

	// LeaveChan makes the Gossip instance leave a channel.
	// It still disseminates stateInfo message, but doesn't participate
	// in block pulling anymore, and can't return anymore a list of peers
	// in the channel.
	LeaveChan(channelID common.ChannelID)

	// SuspectPeers makes the gossip instance validate identities of suspected peers, and close
	// any connections to peers with identities that are found invalid
	SuspectPeers(s api.PeerSuspector)

	// IdentityInfo returns information known peer identities
	IdentityInfo() api.PeerIdentitySet

	// IsInMyOrg checks whether a network member is in this peer's org
	IsInMyOrg(member discovery.NetworkMember) bool

	// Stop stops the gossip component
	Stop()
}

// GossipServiceAdapter serves to provide basic functionality
// required from gossip service by delivery service
type GossipServiceAdapter interface {
	// PeersOfChannel returns slice with members of specified channel
	PeersOfChannel(gossipcommon.ChannelID) []discovery.NetworkMember

	// AddPayload adds payload to the local state sync buffer
	AddPayload(channelID string, payload *gproto.Payload) error

	// Gossip the message across the peers
	Gossip(msg *gproto.GossipMessage)
}

// DeliveryServiceFactory factory to create and initialize delivery service instance
type DeliveryServiceFactory interface {
	// Returns an instance of delivery client
	Service(g GossipServiceAdapter, ordererSource *orderers.ConnectionSource, msc api.MessageCryptoService) deliverservice.DeliverService
}

type deliveryFactoryImpl struct {
	signer               identity.SignerSerializer
	credentialSupport    *corecomm.CredentialSupport
	deliverGRPCClient    *corecomm.GRPCClient
	deliverServiceConfig *deliverservice.DeliverServiceConfig
}

// Returns an instance of delivery client
func (df *deliveryFactoryImpl) Service(g GossipServiceAdapter, ordererSource *orderers.ConnectionSource, mcs api.MessageCryptoService) deliverservice.DeliverService {
	return deliverservice.NewDeliverService(&deliverservice.Config{
		CryptoSvc:            mcs,
		Gossip:               g,
		Signer:               df.signer,
		DeliverGRPCClient:    df.deliverGRPCClient,
		DeliverServiceConfig: df.deliverServiceConfig,
		OrdererSource:        ordererSource,
	})
}

type privateHandler struct {
	support     Support
	coordinator gossipprivdata.Coordinator
	distributor gossipprivdata.PvtDataDistributor
	reconciler  gossipprivdata.PvtDataReconciler
}

func (p privateHandler) close() {
	p.coordinator.Close()
	p.reconciler.Stop()
}

type GossipService struct {
	gossipSvc
	privateHandlers map[string]privateHandler
	chains          map[string]state.GossipStateProvider
	leaderElection  map[string]election.LeaderElectionService
	deliveryService map[string]deliverservice.DeliverService
	deliveryFactory DeliveryServiceFactory
	lock            sync.RWMutex
	mcs             api.MessageCryptoService
	peerIdentity    []byte
	secAdv          api.SecurityAdvisor
	metrics         *gossipmetrics.GossipMetrics
	serviceConfig   *ServiceConfig
}

// This is an implementation of api.JoinChannelMessage.
type joinChannelMessage struct {
	seqNum              uint64
	members2AnchorPeers map[string][]api.AnchorPeer
}

func (jcm *joinChannelMessage) SequenceNumber() uint64 {
	return jcm.seqNum
}

// Members returns the organizations of the channel
func (jcm *joinChannelMessage) Members() []api.OrgIdentityType {
	members := make([]api.OrgIdentityType, 0, len(jcm.members2AnchorPeers))
	for org := range jcm.members2AnchorPeers {
		members = append(members, api.OrgIdentityType(org))
	}
	return members
}

// AnchorPeersOf returns the anchor peers of the given organization
func (jcm *joinChannelMessage) AnchorPeersOf(org api.OrgIdentityType) []api.AnchorPeer {
	return jcm.members2AnchorPeers[string(org)]
}

var logger = util.GetLogger(util.ServiceLogger, "")

// New creates the gossip service.
func New(
	peerIdentity identity.SignerSerializer,
	gossipMetrics *gossipmetrics.GossipMetrics,
	endpoint string,
	s *grpc.Server,
	mcs api.MessageCryptoService,
	secAdv api.SecurityAdvisor,
	secureDialOpts api.PeerSecureDialOpts,
	credSupport *corecomm.CredentialSupport,
	deliverGRPCClient *corecomm.GRPCClient,
	gossipConfig *gossip.Config,
	serviceConfig *ServiceConfig,
	deliverServiceConfig *deliverservice.DeliverServiceConfig,
) (*GossipService, error) {
	serializedIdentity, err := peerIdentity.Serialize()
	if err != nil {
		return nil, err
	}

	logger.Infof("Initialize gossip with endpoint %s", endpoint)

	gossipComponent := gossip.New(
		gossipConfig,
		s,
		secAdv,
		mcs,
		serializedIdentity,
		secureDialOpts,
		gossipMetrics,
	)

	return &GossipService{
		gossipSvc:       gossipComponent,
		mcs:             mcs,
		privateHandlers: make(map[string]privateHandler),
		chains:          make(map[string]state.GossipStateProvider),
		leaderElection:  make(map[string]election.LeaderElectionService),
		deliveryService: make(map[string]deliverservice.DeliverService),
		deliveryFactory: &deliveryFactoryImpl{
			signer:               peerIdentity,
			credentialSupport:    credSupport,
			deliverGRPCClient:    deliverGRPCClient,
			deliverServiceConfig: deliverServiceConfig,
		},
		peerIdentity:  serializedIdentity,
		secAdv:        secAdv,
		metrics:       gossipMetrics,
		serviceConfig: serviceConfig,
	}, nil
}

// DistributePrivateData distribute private read write set inside the channel based on the collections policies
func (g *GossipService) DistributePrivateData(channelID string, txID string, privData *tspb.TxPvtReadWriteSetWithConfigInfo, blkHt uint64) error {
	g.lock.RLock()
	handler, exists := g.privateHandlers[channelID]
	g.lock.RUnlock()
	if !exists {
		return errors.Errorf("No private data handler for %s", channelID)
	}

	if err := handler.distributor.Distribute(txID, privData, blkHt); err != nil {
		logger.Error("Failed to distributed private collection, txID", txID, "channel", channelID, "due to", err)
		return err
	}

	if err := handler.coordinator.StorePvtData(txID, privData, blkHt); err != nil {
		logger.Error("Failed to store private data into transient store, txID",
			txID, "channel", channelID, "due to", err)
		return err
	}
	return nil
}

// NewConfigEventer creates a ConfigProcessor which the channelconfig.BundleSource can ultimately route config updates to
func (g *GossipService) NewConfigEventer() ConfigProcessor {
	return newConfigEventer(g)
}

// Support aggregates functionality of several
// interfaces required by gossip service
type Support struct {
	Validator            txvalidator.Validator
	Committer            committer.Committer
<<<<<<< HEAD
	Store                privdata2.TransientStore
	Cs                   privdata.CollectionStore
	IdDeserializeFactory privdata2.IdentityDeserializerFactory
	CollDataStore        storeapi.Store
	Ledger               ledger.PeerLedger
	BlockPublisher       extgossipapi.BlockPublisher
	BlockEventer         extgossipapi.BlockEventer
}

// DataStoreSupport aggregates interfaces capable
// of handling either incoming blocks or private data
type DataStoreSupport struct {
	committer.Committer
	privdata2.TransientStore
=======
	CollectionStore      privdata.CollectionStore
	IdDeserializeFactory gossipprivdata.IdentityDeserializerFactory
	CapabilityProvider   gossipprivdata.CapabilityProvider
>>>>>>> d00b96e5
}

// InitializeChannel allocates the state provider and should be invoked once per channel per execution
func (g *GossipService) InitializeChannel(channelID string, ordererSource *orderers.ConnectionSource, store *transientstore.Store, support Support) {
	g.lock.Lock()
	defer g.lock.Unlock()
	// Initialize new state provider for given committer
	logger.Debug("Creating state provider for channelID", channelID)
	servicesAdapter := &state.ServicesMediator{GossipAdapter: g, MCSAdapter: g.mcs}

	// Initialize private data fetcher
	dataRetriever := gossipprivdata.NewDataRetriever(store, support.Committer)
	collectionAccessFactory := gossipprivdata.NewCollectionAccessFactory(support.IdDeserializeFactory)
	fetcher := gossipprivdata.NewPuller(g.metrics.PrivdataMetrics, support.CollectionStore, g.gossipSvc, dataRetriever,
		collectionAccessFactory, channelID, g.serviceConfig.BtlPullMargin)

	coordinatorConfig := gossipprivdata.CoordinatorConfig{
		TransientBlockRetention:        g.serviceConfig.TransientstoreMaxBlockRetention,
		PullRetryThreshold:             g.serviceConfig.PvtDataPullRetryThreshold,
		SkipPullingInvalidTransactions: g.serviceConfig.SkipPullingInvalidTransactionsDuringCommit,
	}
<<<<<<< HEAD
	coordinator := privdata2.NewCoordinator(privdata2.Support{
		ChainID:         chainID,
		CollectionStore: support.Cs,
		Validator:       support.Validator,
		TransientStore:  support.Store,
		CollDataStore:   support.CollDataStore,
		Committer:       support.Committer,
		Fetcher:         fetcher,
	}, g.createSelfSignedData(), g.metrics.PrivdataMetrics, coordinatorConfig)

	reconcilerConfig := privdata2.GetReconcilerConfig()
	var reconciler privdata2.PvtDataReconciler

	if xgossipservice.IsPvtDataReconcilerEnabled(reconcilerConfig.IsEnabled) {
		reconciler = privdata2.NewReconciler(chainID, g.metrics.PrivdataMetrics,
			support.Committer, fetcher, reconcilerConfig)
=======
	coordinator := gossipprivdata.NewCoordinator(gossipprivdata.Support{
		ChainID:            channelID,
		CollectionStore:    support.CollectionStore,
		Validator:          support.Validator,
		Committer:          support.Committer,
		Fetcher:            fetcher,
		CapabilityProvider: support.CapabilityProvider,
	}, store, g.createSelfSignedData(), g.metrics.PrivdataMetrics, coordinatorConfig,
		support.IdDeserializeFactory)

	privdataConfig := gossipprivdata.GlobalConfig()
	var reconciler gossipprivdata.PvtDataReconciler

	if privdataConfig.ReconciliationEnabled {
		reconciler = gossipprivdata.NewReconciler(channelID, g.metrics.PrivdataMetrics,
			support.Committer, fetcher, privdataConfig)
>>>>>>> d00b96e5
	} else {
		reconciler = &gossipprivdata.NoOpReconciler{}
	}

	pushAckTimeout := g.serviceConfig.PvtDataPushAckTimeout
	g.privateHandlers[channelID] = privateHandler{
		support:     support,
		coordinator: coordinator,
		distributor: gossipprivdata.NewDistributor(channelID, g, collectionAccessFactory, g.metrics.PrivdataMetrics, pushAckTimeout),
		reconciler:  reconciler,
	}
<<<<<<< HEAD
	g.privateHandlers[chainID].reconciler.Start()

	blockingMode := !viper.GetBool("peer.gossip.nonBlockingCommitMode")
	g.chains[chainID] = state.NewGossipStateProvider(chainID, servicesAdapter, coordinator,
		g.metrics.StateMetrics, blockingMode,
		dispatcherProvider.ForChannel(chainID, support.CollDataStore), &extgossipapi.Support{Ledger: support.Ledger, LedgerHeightProvider: support.BlockPublisher, BlockEventer: support.BlockEventer})
	if g.deliveryService[chainID] == nil {
		var err error
		g.deliveryService[chainID], err = g.deliveryFactory.Service(g, endpoints, g.mcs)
		if err != nil {
			logger.Warningf("Cannot create delivery client, due to %+v", errors.WithStack(err))
		}
=======
	g.privateHandlers[channelID].reconciler.Start()

	blockingMode := !g.serviceConfig.NonBlockingCommitMode
	stateConfig := state.GlobalConfig()
	g.chains[channelID] = state.NewGossipStateProvider(
		channelID,
		servicesAdapter,
		coordinator,
		g.metrics.StateMetrics,
		blockingMode,
		stateConfig)
	if g.deliveryService[channelID] == nil {
		g.deliveryService[channelID] = g.deliveryFactory.Service(g, ordererSource, g.mcs)
>>>>>>> d00b96e5
	}

	// Delivery service might be nil only if it was not able to get connected
	// to the ordering service
	if g.deliveryService[channelID] != nil {
		// Parameters:
		//              - peer.gossip.useLeaderElection
		//              - peer.gossip.orgLeader
		//
		// are mutual exclusive, setting both to true is not defined, hence
		// peer will panic and terminate
		leaderElection := g.serviceConfig.UseLeaderElection
		isStaticOrgLeader := g.serviceConfig.OrgLeader

		if leaderElection && isStaticOrgLeader {
			logger.Panic("Setting both orgLeader and useLeaderElection to true isn't supported, aborting execution")
		}

		if leaderElection {
			logger.Debug("Delivery uses dynamic leader election mechanism, channel", channelID)
			g.leaderElection[channelID] = g.newLeaderElectionComponent(channelID, g.onStatusChangeFactory(channelID,
				support.Committer), g.metrics.ElectionMetrics)
		} else if isStaticOrgLeader {
			logger.Debug("This peer is configured to connect to ordering service for blocks delivery, channel", channelID)
			g.deliveryService[channelID].StartDeliverForChannel(channelID, support.Committer, func() {})
		} else {
			logger.Debug("This peer is not configured to connect to ordering service for blocks delivery, channel", channelID)
		}
	} else {
		logger.Warning("Delivery client is down won't be able to pull blocks for chain", channelID)
	}

}

func (g *GossipService) createSelfSignedData() protoutil.SignedData {
	msg := make([]byte, 32)
	sig, err := g.mcs.Sign(msg)
	if err != nil {
		logger.Panicf("Failed creating self signed data because message signing failed: %v", err)
	}
	return protoutil.SignedData{
		Data:      msg,
		Signature: sig,
		Identity:  g.peerIdentity,
	}
}

// updateAnchors constructs a joinChannelMessage and sends it to the gossipSvc
func (g *GossipService) updateAnchors(config Config) {
	myOrg := string(g.secAdv.OrgByPeerIdentity(api.PeerIdentityType(g.peerIdentity)))
	if !g.amIinChannel(myOrg, config) {
		logger.Error("Tried joining channel", config.ChannelID(), "but our org(", myOrg, "), isn't "+
			"among the orgs of the channel:", orgListFromConfig(config), ", aborting.")
		return
	}
	jcm := &joinChannelMessage{seqNum: config.Sequence(), members2AnchorPeers: map[string][]api.AnchorPeer{}}
	for _, appOrg := range config.Organizations() {
		logger.Debug(appOrg.MSPID(), "anchor peers:", appOrg.AnchorPeers())
		jcm.members2AnchorPeers[appOrg.MSPID()] = []api.AnchorPeer{}
		for _, ap := range appOrg.AnchorPeers() {
			anchorPeer := api.AnchorPeer{
				Host: ap.Host,
				Port: int(ap.Port),
			}
			jcm.members2AnchorPeers[appOrg.MSPID()] = append(jcm.members2AnchorPeers[appOrg.MSPID()], anchorPeer)
		}
	}

	// Initialize new state provider for given committer
	logger.Debug("Creating state provider for channelID", config.ChannelID())
	g.JoinChan(jcm, gossipcommon.ChannelID(config.ChannelID()))
}

// AddPayload appends message payload to for given chain
func (g *GossipService) AddPayload(channelID string, payload *gproto.Payload) error {
	g.lock.RLock()
	defer g.lock.RUnlock()
	return g.chains[channelID].AddPayload(payload)
}

// Stop stops the gossip component
func (g *GossipService) Stop() {
	g.lock.Lock()
	defer g.lock.Unlock()

	for chainID := range g.chains {
		logger.Info("Stopping chain", chainID)
		if le, exists := g.leaderElection[chainID]; exists {
			logger.Infof("Stopping leader election for %s", chainID)
			le.Stop()
		}
		g.chains[chainID].Stop()
		g.privateHandlers[chainID].close()

		if g.deliveryService[chainID] != nil {
			g.deliveryService[chainID].Stop()
		}
	}
	g.gossipSvc.Stop()
}

func (g *GossipService) newLeaderElectionComponent(channelID string, callback func(bool),
	electionMetrics *gossipmetrics.ElectionMetrics) election.LeaderElectionService {
	PKIid := g.mcs.GetPKIidOfCert(g.peerIdentity)
	adapter := election.NewAdapter(g, PKIid, gossipcommon.ChannelID(channelID), electionMetrics)
	config := election.ElectionConfig{
		StartupGracePeriod:       g.serviceConfig.ElectionStartupGracePeriod,
		MembershipSampleInterval: g.serviceConfig.ElectionMembershipSampleInterval,
		LeaderAliveThreshold:     g.serviceConfig.ElectionLeaderAliveThreshold,
		LeaderElectionDuration:   g.serviceConfig.ElectionLeaderElectionDuration,
	}
	return election.NewLeaderElectionService(adapter, string(PKIid), callback, config)
}

func (g *GossipService) amIinChannel(myOrg string, config Config) bool {
	for _, orgName := range orgListFromConfig(config) {
		if orgName == myOrg {
			return true
		}
	}
	return false
}

func (g *GossipService) onStatusChangeFactory(channelID string, committer blocksprovider.LedgerInfo) func(bool) {
	return func(isLeader bool) {
		if isLeader {
			yield := func() {
				g.lock.RLock()
				le := g.leaderElection[channelID]
				g.lock.RUnlock()
				le.Yield()
			}
			logger.Info("Elected as a leader, starting delivery service for channel", channelID)
			if err := g.deliveryService[channelID].StartDeliverForChannel(channelID, committer, yield); err != nil {
				logger.Errorf("Delivery service is not able to start blocks delivery for chain, due to %+v", err)
			}
		} else {
			logger.Info("Renounced leadership, stopping delivery service for channel", channelID)
			if err := g.deliveryService[channelID].StopDeliverForChannel(channelID); err != nil {
				logger.Errorf("Delivery service is not able to stop blocks delivery for chain, due to %+v", err)
			}
		}
	}
}

func orgListFromConfig(config Config) []string {
	var orgList []string
	for _, appOrg := range config.Organizations() {
		orgList = append(orgList, appOrg.MSPID())
	}
	return orgList
}<|MERGE_RESOLUTION|>--- conflicted
+++ resolved
@@ -16,16 +16,12 @@
 	"github.com/hyperledger/fabric/core/committer/txvalidator"
 	"github.com/hyperledger/fabric/core/common/privdata"
 	"github.com/hyperledger/fabric/core/deliverservice"
-<<<<<<< HEAD
-	"github.com/hyperledger/fabric/core/deliverservice/blocksprovider"
 	"github.com/hyperledger/fabric/core/ledger"
 	storeapi "github.com/hyperledger/fabric/extensions/collections/api/store"
 	extgossipapi "github.com/hyperledger/fabric/extensions/gossip/api"
 	"github.com/hyperledger/fabric/extensions/gossip/dispatcher"
 	xgossipservice "github.com/hyperledger/fabric/extensions/gossip/service"
-=======
-	"github.com/hyperledger/fabric/core/transientstore"
->>>>>>> d00b96e5
+	storageapi "github.com/hyperledger/fabric/extensions/storage/api"
 	"github.com/hyperledger/fabric/gossip/api"
 	"github.com/hyperledger/fabric/gossip/comm"
 	"github.com/hyperledger/fabric/gossip/common"
@@ -47,14 +43,8 @@
 	"google.golang.org/grpc"
 )
 
-<<<<<<< HEAD
-var (
-	gossipServiceInstance *gossipServiceImpl
-	once                  sync.Once
-
-	dispatcherProvider = dispatcher.NewProvider()
-)
-=======
+var dispatcherProvider = dispatcher.NewProvider()
+
 // gossipSvc is the interface of the gossip component.
 type gossipSvc interface {
 	// SelfMembershipInfo returns the peer's membership information
@@ -103,7 +93,6 @@
 
 	// JoinChan makes the Gossip instance join a channel
 	JoinChan(joinMsg api.JoinChannelMessage, channelID common.ChannelID)
->>>>>>> d00b96e5
 
 	// LeaveChan makes the Gossip instance leave a channel.
 	// It still disseminates stateInfo message, but doesn't participate
@@ -300,30 +289,16 @@
 type Support struct {
 	Validator            txvalidator.Validator
 	Committer            committer.Committer
-<<<<<<< HEAD
-	Store                privdata2.TransientStore
-	Cs                   privdata.CollectionStore
-	IdDeserializeFactory privdata2.IdentityDeserializerFactory
+	CollectionStore      privdata.CollectionStore
+	IdDeserializeFactory gossipprivdata.IdentityDeserializerFactory
+	CapabilityProvider   gossipprivdata.CapabilityProvider
 	CollDataStore        storeapi.Store
 	Ledger               ledger.PeerLedger
 	BlockPublisher       extgossipapi.BlockPublisher
-	BlockEventer         extgossipapi.BlockEventer
-}
-
-// DataStoreSupport aggregates interfaces capable
-// of handling either incoming blocks or private data
-type DataStoreSupport struct {
-	committer.Committer
-	privdata2.TransientStore
-=======
-	CollectionStore      privdata.CollectionStore
-	IdDeserializeFactory gossipprivdata.IdentityDeserializerFactory
-	CapabilityProvider   gossipprivdata.CapabilityProvider
->>>>>>> d00b96e5
 }
 
 // InitializeChannel allocates the state provider and should be invoked once per channel per execution
-func (g *GossipService) InitializeChannel(channelID string, ordererSource *orderers.ConnectionSource, store *transientstore.Store, support Support) {
+func (g *GossipService) InitializeChannel(channelID string, ordererSource *orderers.ConnectionSource, store storageapi.TransientStore, support Support) {
 	g.lock.Lock()
 	defer g.lock.Unlock()
 	// Initialize new state provider for given committer
@@ -341,24 +316,6 @@
 		PullRetryThreshold:             g.serviceConfig.PvtDataPullRetryThreshold,
 		SkipPullingInvalidTransactions: g.serviceConfig.SkipPullingInvalidTransactionsDuringCommit,
 	}
-<<<<<<< HEAD
-	coordinator := privdata2.NewCoordinator(privdata2.Support{
-		ChainID:         chainID,
-		CollectionStore: support.Cs,
-		Validator:       support.Validator,
-		TransientStore:  support.Store,
-		CollDataStore:   support.CollDataStore,
-		Committer:       support.Committer,
-		Fetcher:         fetcher,
-	}, g.createSelfSignedData(), g.metrics.PrivdataMetrics, coordinatorConfig)
-
-	reconcilerConfig := privdata2.GetReconcilerConfig()
-	var reconciler privdata2.PvtDataReconciler
-
-	if xgossipservice.IsPvtDataReconcilerEnabled(reconcilerConfig.IsEnabled) {
-		reconciler = privdata2.NewReconciler(chainID, g.metrics.PrivdataMetrics,
-			support.Committer, fetcher, reconcilerConfig)
-=======
 	coordinator := gossipprivdata.NewCoordinator(gossipprivdata.Support{
 		ChainID:            channelID,
 		CollectionStore:    support.CollectionStore,
@@ -366,16 +323,16 @@
 		Committer:          support.Committer,
 		Fetcher:            fetcher,
 		CapabilityProvider: support.CapabilityProvider,
+		CollDataStore:      support.CollDataStore,
 	}, store, g.createSelfSignedData(), g.metrics.PrivdataMetrics, coordinatorConfig,
 		support.IdDeserializeFactory)
 
 	privdataConfig := gossipprivdata.GlobalConfig()
 	var reconciler gossipprivdata.PvtDataReconciler
 
-	if privdataConfig.ReconciliationEnabled {
+	if xgossipservice.IsPvtDataReconcilerEnabled(privdataConfig.ReconciliationEnabled) {
 		reconciler = gossipprivdata.NewReconciler(channelID, g.metrics.PrivdataMetrics,
 			support.Committer, fetcher, privdataConfig)
->>>>>>> d00b96e5
 	} else {
 		reconciler = &gossipprivdata.NoOpReconciler{}
 	}
@@ -387,20 +344,6 @@
 		distributor: gossipprivdata.NewDistributor(channelID, g, collectionAccessFactory, g.metrics.PrivdataMetrics, pushAckTimeout),
 		reconciler:  reconciler,
 	}
-<<<<<<< HEAD
-	g.privateHandlers[chainID].reconciler.Start()
-
-	blockingMode := !viper.GetBool("peer.gossip.nonBlockingCommitMode")
-	g.chains[chainID] = state.NewGossipStateProvider(chainID, servicesAdapter, coordinator,
-		g.metrics.StateMetrics, blockingMode,
-		dispatcherProvider.ForChannel(chainID, support.CollDataStore), &extgossipapi.Support{Ledger: support.Ledger, LedgerHeightProvider: support.BlockPublisher, BlockEventer: support.BlockEventer})
-	if g.deliveryService[chainID] == nil {
-		var err error
-		g.deliveryService[chainID], err = g.deliveryFactory.Service(g, endpoints, g.mcs)
-		if err != nil {
-			logger.Warningf("Cannot create delivery client, due to %+v", errors.WithStack(err))
-		}
-=======
 	g.privateHandlers[channelID].reconciler.Start()
 
 	blockingMode := !g.serviceConfig.NonBlockingCommitMode
@@ -411,10 +354,10 @@
 		coordinator,
 		g.metrics.StateMetrics,
 		blockingMode,
-		stateConfig)
+		stateConfig,
+		dispatcherProvider.ForChannel(channelID, support.CollDataStore), &extgossipapi.Support{Ledger: support.Ledger, LedgerHeightProvider: support.BlockPublisher})
 	if g.deliveryService[channelID] == nil {
 		g.deliveryService[channelID] = g.deliveryFactory.Service(g, ordererSource, g.mcs)
->>>>>>> d00b96e5
 	}
 
 	// Delivery service might be nil only if it was not able to get connected
