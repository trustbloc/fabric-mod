/*
Copyright IBM Corp. All Rights Reserved.

SPDX-License-Identifier: Apache-2.0
*/

package ledger

import (
	"fmt"
	"github.com/hyperledger/fabric/core/ledger/util/couchdb"
	xledgerapi "github.com/hyperledger/fabric/extensions/ledger/api"

	"github.com/golang/protobuf/proto"
	"github.com/hyperledger/fabric-lib-go/healthz"
	"github.com/hyperledger/fabric-protos-go/common"
	"github.com/hyperledger/fabric-protos-go/ledger/rwset"
	"github.com/hyperledger/fabric-protos-go/ledger/rwset/kvrwset"
	"github.com/hyperledger/fabric-protos-go/peer"
	"github.com/hyperledger/fabric/bccsp"
	commonledger "github.com/hyperledger/fabric/common/ledger"
	"github.com/hyperledger/fabric/common/metrics"
<<<<<<< HEAD
	storeapi "github.com/hyperledger/fabric/extensions/collections/api/store"
	"github.com/hyperledger/fabric/protos/common"
	"github.com/hyperledger/fabric/protos/ledger/rwset"
	"github.com/hyperledger/fabric/protos/ledger/rwset/kvrwset"
	"github.com/hyperledger/fabric/protos/peer"
=======
	"github.com/hyperledger/fabric/core/ledger/util/couchdb"
>>>>>>> d00b96e5
)

// Initializer encapsulates dependencies for PeerLedgerProvider
type Initializer struct {
	StateListeners                  []StateListener
	DeployedChaincodeInfoProvider   DeployedChaincodeInfoProvider
	MembershipInfoProvider          MembershipInfoProvider
	ChaincodeLifecycleEventProvider ChaincodeLifecycleEventProvider
	MetricsProvider                 metrics.Provider
	HealthCheckRegistry             HealthCheckRegistry
	Config                          *Config
<<<<<<< HEAD
	CollDataProvider                storeapi.Provider
=======
	CustomTxProcessors              map[common.HeaderType]CustomTxProcessor
	Hasher                          Hasher
>>>>>>> d00b96e5
}

// Config is a structure used to configure a ledger provider.
type Config struct {
	// RootFSPath is the top-level directory where ledger files are stored.
	RootFSPath string
	// StateDBConfig holds the configuration parameters for the state database.
	StateDBConfig *StateDBConfig
	// PrivateDataConfig holds the configuration parameters for the private data store.
	PrivateDataConfig *PrivateDataConfig
	// HistoryDBConfig holds the configuration parameters for the transaction history database.
	HistoryDBConfig *HistoryDBConfig
}

// StateDBConfig is a structure used to configure the state parameters for the ledger.
type StateDBConfig struct {
	// StateDatabase is the database to use for storing last known state.  The
	// two supported options are "goleveldb" and "CouchDB".
	StateDatabase string
	// CouchDB is the configuration for CouchDB.  It is used when StateDatabase
	// is set to "CouchDB".
	CouchDB *couchdb.Config
}

// PrivateDataConfig is a structure used to configure a private data storage provider.
type PrivateDataConfig struct {
	// BatchesInterval is the minimum duration (milliseconds) between batches
	// for converting ineligible missing data entries into eligible entries.
	BatchesInterval int
	// MatchBatchSize is the maximum size of batches when converting ineligible
	// missing data entries into eligible entries.
	MaxBatchSize int
	// PurgeInterval is the number of blocks to wait until purging expired
	// private data entries.
	PurgeInterval int
}

// HistoryDBConfig is a structure used to configure the transaction history database.
type HistoryDBConfig struct {
	Enabled bool
}

// PeerLedgerProvider provides handle to ledger instances
type PeerLedgerProvider interface {
	// Create creates a new ledger with the given genesis block.
	// This function guarantees that the creation of ledger and committing the genesis block would an atomic action
	// The chain id retrieved from the genesis block is treated as a ledger id
	Create(genesisBlock *common.Block) (PeerLedger, error)
	// Open opens an already created ledger
	Open(ledgerID string) (PeerLedger, error)
	// Exists tells whether the ledger with given id exists
	Exists(ledgerID string) (bool, error)
	// List lists the ids of the existing ledgers
	List() ([]string, error)
	// Close closes the PeerLedgerProvider
	Close()
}

// PeerLedger differs from the OrdererLedger in that PeerLedger locally maintain a bitmask
// that tells apart valid transactions from invalid ones
type PeerLedger interface {
	commonledger.Ledger
	xledgerapi.PeerLedgerExtension
	// GetTransactionByID retrieves a transaction by id
	GetTransactionByID(txID string) (*peer.ProcessedTransaction, error)
	// GetBlockByHash returns a block given it's hash
	GetBlockByHash(blockHash []byte) (*common.Block, error)
	// GetBlockByTxID returns a block which contains a transaction
	GetBlockByTxID(txID string) (*common.Block, error)
	// GetTxValidationCodeByTxID returns reason code of transaction validation
	GetTxValidationCodeByTxID(txID string) (peer.TxValidationCode, error)
	// NewTxSimulator gives handle to a transaction simulator.
	// A client can obtain more than one 'TxSimulator's for parallel execution.
	// Any snapshoting/synchronization should be performed at the implementation level if required
	NewTxSimulator(txid string) (TxSimulator, error)
	// NewQueryExecutor gives handle to a query executor.
	// A client can obtain more than one 'QueryExecutor's for parallel execution.
	// Any synchronization should be performed at the implementation level if required
	NewQueryExecutor() (QueryExecutor, error)
	// NewHistoryQueryExecutor gives handle to a history query executor.
	// A client can obtain more than one 'HistoryQueryExecutor's for parallel execution.
	// Any synchronization should be performed at the implementation level if required
	NewHistoryQueryExecutor() (HistoryQueryExecutor, error)
	// GetPvtDataAndBlockByNum returns the block and the corresponding pvt data.
	// The pvt data is filtered by the list of 'ns/collections' supplied
	// A nil filter does not filter any results and causes retrieving all the pvt data for the given blockNum
	GetPvtDataAndBlockByNum(blockNum uint64, filter PvtNsCollFilter) (*BlockAndPvtData, error)
	// GetPvtDataByNum returns only the pvt data  corresponding to the given block number
	// The pvt data is filtered by the list of 'ns/collections' supplied in the filter
	// A nil filter does not filter any results and causes retrieving all the pvt data for the given blockNum
	GetPvtDataByNum(blockNum uint64, filter PvtNsCollFilter) ([]*TxPvtData, error)
	// CommitLegacy commits the block and the corresponding pvt data in an atomic operation following the v14 validation/commit path
	// TODO: add a new Commit() path that replaces CommitLegacy() for the validation refactor described in FAB-12221
	CommitLegacy(blockAndPvtdata *BlockAndPvtData, commitOpts *CommitOptions) error
	// GetConfigHistoryRetriever returns the ConfigHistoryRetriever
	GetConfigHistoryRetriever() (ConfigHistoryRetriever, error)
	// CommitPvtDataOfOldBlocks commits the private data corresponding to already committed block
	// If hashes for some of the private data supplied in this function does not match
	// the corresponding hash present in the block, the unmatched private data is not
	// committed and instead the mismatch inforation is returned back
	CommitPvtDataOfOldBlocks(reconciledPvtdata []*ReconciledPvtdata) ([]*PvtdataHashMismatch, error)
	// GetMissingPvtDataTracker return the MissingPvtDataTracker
	GetMissingPvtDataTracker() (MissingPvtDataTracker, error)
	// DoesPvtDataInfoExist returns true when
	// (1) the ledger has pvtdata associated with the given block number (or)
	// (2) a few or all pvtdata associated with the given block number is missing but the
	//     missing info is recorded in the ledger (or)
	// (3) the block is committed and does not contain any pvtData.
	DoesPvtDataInfoExist(blockNum uint64) (bool, error)
}

// SimpleQueryExecutor encapsulates basic functions
type SimpleQueryExecutor interface {
	// GetState gets the value for given namespace and key. For a chaincode, the namespace corresponds to the chaincodeId
	GetState(namespace string, key string) ([]byte, error)
	// GetStateRangeScanIterator returns an iterator that contains all the key-values between given key ranges.
	// startKey is included in the results and endKey is excluded. An empty startKey refers to the first available key
	// and an empty endKey refers to the last available key. For scanning all the keys, both the startKey and the endKey
	// can be supplied as empty strings. However, a full scan should be used judiciously for performance reasons.
	// The returned ResultsIterator contains results of type *KV which is defined in fabric-protos/ledger/queryresult.
	GetStateRangeScanIterator(namespace string, startKey string, endKey string) (commonledger.ResultsIterator, error)
	// GetPrivateDataHash gets the hash of the value of a private data item identified by a tuple <namespace, collection, key>
	// Function `GetPrivateData` is only meaningful when it is invoked on a peer that is authorized to have the private data
	// for the collection <namespace, collection>. However, the function `GetPrivateDataHash` can be invoked on any peer
	// to get the hash of the current value
	GetPrivateDataHash(namespace, collection, key string) ([]byte, error)
}

// QueryExecutor executes the queries
// Get* methods are for supporting KV-based data model. ExecuteQuery method is for supporting a rich datamodel and query support
//
// ExecuteQuery method in the case of a rich data model is expected to support queries on
// latest state, historical state and on the intersection of state and transactions
type QueryExecutor interface {
	SimpleQueryExecutor
	// GetStateMetadata returns the metadata for given namespace and key
	GetStateMetadata(namespace, key string) (map[string][]byte, error)
	// GetStateMultipleKeys gets the values for multiple keys in a single call
	GetStateMultipleKeys(namespace string, keys []string) ([][]byte, error)
	// GetStateRangeScanIteratorWithMetadata returns an iterator that contains all the key-values between given key ranges.
	// startKey is included in the results and endKey is excluded. An empty startKey refers to the first available key
	// and an empty endKey refers to the last available key. For scanning all the keys, both the startKey and the endKey
	// can be supplied as empty strings. However, a full scan should be used judiciously for performance reasons.
	// metadata is a map of additional query parameters
	// The returned ResultsIterator contains results of type *KV which is defined in fabric-protos/ledger/queryresult.
	GetStateRangeScanIteratorWithMetadata(namespace string, startKey, endKey string, metadata map[string]interface{}) (QueryResultsIterator, error)
	// ExecuteQuery executes the given query and returns an iterator that contains results of type specific to the underlying data store.
	// Only used for state databases that support query
	// For a chaincode, the namespace corresponds to the chaincodeId
	// The returned ResultsIterator contains results of type *KV which is defined in fabric-protos/ledger/queryresult.
	ExecuteQuery(namespace, query string) (commonledger.ResultsIterator, error)
	// ExecuteQueryWithMetadata executes the given query and returns an iterator that contains results of type specific to the underlying data store.
	// metadata is a map of additional query parameters
	// Only used for state databases that support query
	// For a chaincode, the namespace corresponds to the chaincodeId
	// The returned ResultsIterator contains results of type *KV which is defined in fabric-protos/ledger/queryresult.
	ExecuteQueryWithMetadata(namespace, query string, metadata map[string]interface{}) (QueryResultsIterator, error)
	// GetPrivateData gets the value of a private data item identified by a tuple <namespace, collection, key>
	GetPrivateData(namespace, collection, key string) ([]byte, error)
	// GetPrivateDataMetadata gets the metadata of a private data item identified by a tuple <namespace, collection, key>
	GetPrivateDataMetadata(namespace, collection, key string) (map[string][]byte, error)
	// GetPrivateDataMetadataByHash gets the metadata of a private data item identified by a tuple <namespace, collection, keyhash>
	GetPrivateDataMetadataByHash(namespace, collection string, keyhash []byte) (map[string][]byte, error)
	// GetPrivateDataMultipleKeys gets the values for the multiple private data items in a single call
	GetPrivateDataMultipleKeys(namespace, collection string, keys []string) ([][]byte, error)
	// GetPrivateDataRangeScanIterator returns an iterator that contains all the key-values between given key ranges.
	// startKey is included in the results and endKey is excluded. An empty startKey refers to the first available key
	// and an empty endKey refers to the last available key. For scanning all the keys, both the startKey and the endKey
	// can be supplied as empty strings. However, a full scan shuold be used judiciously for performance reasons.
	// The returned ResultsIterator contains results of type *KV which is defined in fabric-protos/ledger/queryresult.
	GetPrivateDataRangeScanIterator(namespace, collection, startKey, endKey string) (commonledger.ResultsIterator, error)
	// ExecuteQuery executes the given query and returns an iterator that contains results of type specific to the underlying data store.
	// Only used for state databases that support query
	// For a chaincode, the namespace corresponds to the chaincodeId
	// The returned ResultsIterator contains results of type *KV which is defined in fabric-protos/ledger/queryresult.
	ExecuteQueryOnPrivateData(namespace, collection, query string) (commonledger.ResultsIterator, error)
	// Done releases resources occupied by the QueryExecutor
	Done()
}

// HistoryQueryExecutor executes the history queries
type HistoryQueryExecutor interface {
	// GetHistoryForKey retrieves the history of values for a key.
	// The returned ResultsIterator contains results of type *KeyModification which is defined in fabric-protos/ledger/queryresult.
	GetHistoryForKey(namespace string, key string) (commonledger.ResultsIterator, error)
}

// TxSimulator simulates a transaction on a consistent snapshot of the 'as recent state as possible'
// Set* methods are for supporting KV-based data model. ExecuteUpdate method is for supporting a rich datamodel and query support
type TxSimulator interface {
	QueryExecutor
	// SetState sets the given value for the given namespace and key. For a chaincode, the namespace corresponds to the chaincodeId
	SetState(namespace string, key string, value []byte) error
	// DeleteState deletes the given namespace and key
	DeleteState(namespace string, key string) error
	// SetMultipleKeys sets the values for multiple keys in a single call
	SetStateMultipleKeys(namespace string, kvs map[string][]byte) error
	// SetStateMetadata sets the metadata associated with an existing key-tuple <namespace, key>
	SetStateMetadata(namespace, key string, metadata map[string][]byte) error
	// DeleteStateMetadata deletes the metadata (if any) associated with an existing key-tuple <namespace, key>
	DeleteStateMetadata(namespace, key string) error
	// ExecuteUpdate for supporting rich data model (see comments on QueryExecutor above)
	ExecuteUpdate(query string) error
	// SetPrivateData sets the given value to a key in the private data state represented by the tuple <namespace, collection, key>
	SetPrivateData(namespace, collection, key string, value []byte) error
	// SetPrivateDataMultipleKeys sets the values for multiple keys in the private data space in a single call
	SetPrivateDataMultipleKeys(namespace, collection string, kvs map[string][]byte) error
	// DeletePrivateData deletes the given tuple <namespace, collection, key> from private data
	DeletePrivateData(namespace, collection, key string) error
	// SetPrivateDataMetadata sets the metadata associated with an existing key-tuple <namespace, collection, key>
	SetPrivateDataMetadata(namespace, collection, key string, metadata map[string][]byte) error
	// DeletePrivateDataMetadata deletes the metadata associated with an existing key-tuple <namespace, collection, key>
	DeletePrivateDataMetadata(namespace, collection, key string) error
	// GetTxSimulationResults encapsulates the results of the transaction simulation.
	// This should contain enough detail for
	// - The update in the state that would be caused if the transaction is to be committed
	// - The environment in which the transaction is executed so as to be able to decide the validity of the environment
	//   (at a later time on a different peer) during committing the transactions
	// Different ledger implementation (or configurations of a single implementation) may want to represent the above two pieces
	// of information in different way in order to support different data-models or optimize the information representations.
	// Returned type 'TxSimulationResults' contains the simulation results for both the public data and the private data.
	// The public data simulation results are expected to be used as in V1 while the private data simulation results are expected
	// to be used by the gossip to disseminate this to the other endorsers (in phase-2 of sidedb)
	GetTxSimulationResults() (*TxSimulationResults, error)
}

// QueryResultsIterator - an iterator for query result set
type QueryResultsIterator interface {
	commonledger.ResultsIterator
	// GetBookmarkAndClose returns a paging bookmark and releases resources occupied by the iterator
	GetBookmarkAndClose() string
}

// TxPvtData encapsulates the transaction number and pvt write-set for a transaction
type TxPvtData struct {
	SeqInBlock uint64
	WriteSet   *rwset.TxPvtReadWriteSet
}

// TxPvtDataMap is a map from txNum to the pvtData
type TxPvtDataMap map[uint64]*TxPvtData

// MissingPvtData contains a namespace and collection for
// which the pvtData is not present. It also denotes
// whether the missing pvtData is eligible (i.e., whether
// the peer is member of the [namespace, collection]
type MissingPvtData struct {
	Namespace  string
	Collection string
	IsEligible bool
}

// TxMissingPvtDataMap is a map from txNum to the list of
// missing pvtData
type TxMissingPvtDataMap map[uint64][]*MissingPvtData

// BlockAndPvtData encapsulates the block and a map that contains the tuples <seqInBlock, *TxPvtData>
// The map is expected to contain the entries only for the transactions that has associated pvt data
type BlockAndPvtData struct {
	Block          *common.Block
	PvtData        TxPvtDataMap
	MissingPvtData TxMissingPvtDataMap
}

// ReconciledPvtdata contains the private data for a block for reconciliation
type ReconciledPvtdata struct {
	BlockNum  uint64
	WriteSets TxPvtDataMap
}

// Add adds a given missing private data in the MissingPrivateDataList
func (txMissingPvtData TxMissingPvtDataMap) Add(txNum uint64, ns, coll string, isEligible bool) {
	txMissingPvtData[txNum] = append(txMissingPvtData[txNum], &MissingPvtData{ns, coll, isEligible})
}

// RetrievedPvtdata is a dependency that is implemented by coordinator/gossip for ledger
// to be able to purge the transactions from the block after retrieving private data
type RetrievedPvtdata interface {
	GetBlockPvtdata() *BlockPvtdata
	Purge()
}

// TxPvtdataInfo captures information about the requested private data to be retrieved
type TxPvtdataInfo struct {
	TxID                  string
	Invalid               bool
	SeqInBlock            uint64
	CollectionPvtdataInfo []*CollectionPvtdataInfo
}

// CollectionPvtdataInfo contains information about the private data for a given collection
type CollectionPvtdataInfo struct {
	Namespace, Collection string
	ExpectedHash          []byte
	CollectionConfig      *peer.StaticCollectionConfig
	Endorsers             []*peer.Endorsement
}

// BlockPvtdata contains the retrieved private data as well as missing and ineligible
// private data for use at commit time
type BlockPvtdata struct {
	PvtData        TxPvtDataMap
	MissingPvtData TxMissingPvtDataMap
}

// CommitOptions encapsulates options associated with a block commit.
type CommitOptions struct {
	FetchPvtDataFromLedger bool
}

// PvtCollFilter represents the set of the collection names (as keys of the map with value 'true')
type PvtCollFilter map[string]bool

// PvtNsCollFilter specifies the tuple <namespace, PvtCollFilter>
type PvtNsCollFilter map[string]PvtCollFilter

// NewPvtNsCollFilter constructs an empty PvtNsCollFilter
func NewPvtNsCollFilter() PvtNsCollFilter {
	return make(map[string]PvtCollFilter)
}

// Has returns true if the pvtdata includes the data for collection <ns,coll>
func (pvtdata *TxPvtData) Has(ns string, coll string) bool {
	if pvtdata.WriteSet == nil {
		return false
	}
	for _, nsdata := range pvtdata.WriteSet.NsPvtRwset {
		if nsdata.Namespace == ns {
			for _, colldata := range nsdata.CollectionPvtRwset {
				if colldata.CollectionName == coll {
					return true
				}
			}
		}
	}
	return false
}

// Add adds a namespace-collection tuple to the filter
func (filter PvtNsCollFilter) Add(ns string, coll string) {
	collFilter, ok := filter[ns]
	if !ok {
		collFilter = make(map[string]bool)
		filter[ns] = collFilter
	}
	collFilter[coll] = true
}

// Has returns true if the filter has the entry for tuple namespace-collection
func (filter PvtNsCollFilter) Has(ns string, coll string) bool {
	collFilter, ok := filter[ns]
	if !ok {
		return false
	}
	return collFilter[coll]
}

// TxSimulationResults captures the details of the simulation results
type TxSimulationResults struct {
	PubSimulationResults *rwset.TxReadWriteSet
	PvtSimulationResults *rwset.TxPvtReadWriteSet
}

// GetPubSimulationBytes returns the serialized bytes of public readwrite set
func (txSim *TxSimulationResults) GetPubSimulationBytes() ([]byte, error) {
	return proto.Marshal(txSim.PubSimulationResults)
}

// GetPvtSimulationBytes returns the serialized bytes of private readwrite set
func (txSim *TxSimulationResults) GetPvtSimulationBytes() ([]byte, error) {
	if !txSim.ContainsPvtWrites() {
		return nil, nil
	}
	return proto.Marshal(txSim.PvtSimulationResults)
}

// ContainsPvtWrites returns true if the simulation results include the private writes
func (txSim *TxSimulationResults) ContainsPvtWrites() bool {
	return txSim.PvtSimulationResults != nil
}

// StateListener allows a custom code for performing additional stuff upon state change
// for a particular namespace against which the listener is registered.
// This helps to perform custom tasks other than the state updates.
// A ledger implementation is expected to invoke Function `HandleStateUpdates` once per block and
// the `stateUpdates` parameter passed to the function captures the state changes caused by the block
// for the namespace. The actual data type of stateUpdates depends on the data model enabled.
// For instance, for KV data model, the actual type would be proto message
// `github.com/hyperledger/fabric-protos-go/ledger/rwset/kvrwset.KVWrite`
// Function `HandleStateUpdates` is expected to be invoked before block is committed and if this
// function returns an error, the ledger implementation is expected to halt block commit operation
// and result in a panic.
// The function Initialize is invoked only once at the time of opening the ledger.
type StateListener interface {
	Initialize(ledgerID string, qe SimpleQueryExecutor) error
	InterestedInNamespaces() []string
	HandleStateUpdates(trigger *StateUpdateTrigger) error
	StateCommitDone(channelID string)
}

// StateUpdateTrigger encapsulates the information and helper tools that may be used by a StateListener
type StateUpdateTrigger struct {
	LedgerID                    string
	StateUpdates                StateUpdates
	CommittingBlockNum          uint64
	CommittedStateQueryExecutor SimpleQueryExecutor
	PostCommitQueryExecutor     SimpleQueryExecutor
}

// StateUpdates encapsulates the state updates
type StateUpdates map[string]*KVStateUpdates

// KVStateUpdates captures the state updates for a namespace for KV datamodel
type KVStateUpdates struct {
	PublicUpdates   []*kvrwset.KVWrite
	CollHashUpdates map[string][]*kvrwset.KVWriteHash
}

// ConfigHistoryRetriever allow retrieving history of collection configs
type ConfigHistoryRetriever interface {
	CollectionConfigAt(blockNum uint64, chaincodeName string) (*CollectionConfigInfo, error)
	MostRecentCollectionConfigBelow(blockNum uint64, chaincodeName string) (*CollectionConfigInfo, error)
}

// MissingPvtDataTracker allows getting information about the private data that is not missing on the peer
type MissingPvtDataTracker interface {
	GetMissingPvtDataInfoForMostRecentBlocks(maxBlocks int) (MissingPvtDataInfo, error)
}

// MissingPvtDataInfo is a map of block number to MissingBlockPvtdataInfo
type MissingPvtDataInfo map[uint64]MissingBlockPvtdataInfo

// MissingBlockPvtdataInfo is a map of transaction number (within the block) to MissingCollectionPvtDataInfo
type MissingBlockPvtdataInfo map[uint64][]*MissingCollectionPvtDataInfo

// MissingCollectionPvtDataInfo includes the name of the chaincode and collection for which private data is missing
type MissingCollectionPvtDataInfo struct {
	Namespace, Collection string
}

// CollectionConfigInfo encapsulates a collection config for a chaincode and its committing block number
type CollectionConfigInfo struct {
	CollectionConfig   *peer.CollectionConfigPackage
	CommittingBlockNum uint64
}

// Add adds a missing data entry to the MissingPvtDataInfo Map
func (missingPvtDataInfo MissingPvtDataInfo) Add(blkNum, txNum uint64, ns, coll string) {
	missingBlockPvtDataInfo, ok := missingPvtDataInfo[blkNum]
	if !ok {
		missingBlockPvtDataInfo = make(MissingBlockPvtdataInfo)
		missingPvtDataInfo[blkNum] = missingBlockPvtDataInfo
	}

	if _, ok := missingBlockPvtDataInfo[txNum]; !ok {
		missingBlockPvtDataInfo[txNum] = []*MissingCollectionPvtDataInfo{}
	}

	missingBlockPvtDataInfo[txNum] = append(missingBlockPvtDataInfo[txNum],
		&MissingCollectionPvtDataInfo{
			Namespace:  ns,
			Collection: coll})
}

// ErrCollectionConfigNotYetAvailable is an error which is returned from the function
// ConfigHistoryRetriever.CollectionConfigAt() if the latest block number committed
// is lower than the block number specified in the request.
type ErrCollectionConfigNotYetAvailable struct {
	MaxBlockNumCommitted uint64
	Msg                  string
}

func (e *ErrCollectionConfigNotYetAvailable) Error() string {
	return e.Msg
}

// NotFoundInIndexErr is used to indicate missing entry in the index
type NotFoundInIndexErr string

func (NotFoundInIndexErr) Error() string {
	return "Entry not found in index"
}

// CollConfigNotDefinedError is returned whenever an operation
// is requested on a collection whose config has not been defined
type CollConfigNotDefinedError struct {
	Ns string
}

func (e *CollConfigNotDefinedError) Error() string {
	return fmt.Sprintf("collection config not defined for chaincode [%s], pass the collection configuration upon chaincode definition/instantiation", e.Ns)
}

// InvalidCollNameError is returned whenever an operation
// is requested on a collection whose name is invalid
type InvalidCollNameError struct {
	Ns, Coll string
}

func (e *InvalidCollNameError) Error() string {
	return fmt.Sprintf("collection [%s] not defined in the collection config for chaincode [%s]", e.Coll, e.Ns)
}

// PvtdataHashMismatch is used when the hash of private write-set
// does not match the corresponding hash present in the block
// See function `PeerLedger.CommitPvtData` for the usages
type PvtdataHashMismatch struct {
	BlockNum, TxNum       uint64
	Namespace, Collection string
	ExpectedHash          []byte
}

// DeployedChaincodeInfoProvider is a dependency that is used by ledger to build collection config history
// LSCC module is expected to provide an implementation for this dependencies
type DeployedChaincodeInfoProvider interface {
	// Namespaces returns the slice of the namespaces that are used for maintaining chaincode lifecycle data
	Namespaces() []string
	// UpdatedChaincodes returns the chaincodes that are getting updated by the supplied 'stateUpdates'
	UpdatedChaincodes(stateUpdates map[string][]*kvrwset.KVWrite) ([]*ChaincodeLifecycleInfo, error)
	// ChaincodeInfo returns the info about a deployed chaincode
	ChaincodeInfo(channelName, chaincodeName string, qe SimpleQueryExecutor) (*DeployedChaincodeInfo, error)
	// CollectionInfo returns the proto msg that defines the named collection. This function can be called for both explicit and implicit collections
	CollectionInfo(channelName, chaincodeName, collectionName string, qe SimpleQueryExecutor) (*peer.StaticCollectionConfig, error)
	// ImplicitCollections returns a slice that contains one proto msg for each of the implicit collections
	ImplicitCollections(channelName, chaincodeName string, qe SimpleQueryExecutor) ([]*peer.StaticCollectionConfig, error)
	// AllCollectionsConfigPkg returns a combined collection config pkg that contains both explicit and implicit collections
	AllCollectionsConfigPkg(channelName, chaincodeName string, qe SimpleQueryExecutor) (*peer.CollectionConfigPackage, error)
}

// DeployedChaincodeInfo encapsulates chaincode information from the deployed chaincodes
type DeployedChaincodeInfo struct {
	Name                        string
	Hash                        []byte
	Version                     string
	ExplicitCollectionConfigPkg *peer.CollectionConfigPackage
	IsLegacy                    bool
}

// ChaincodeLifecycleInfo captures the update info of a chaincode
type ChaincodeLifecycleInfo struct {
	Name    string
	Deleted bool
	Details *ChaincodeLifecycleDetails // Can contain finer details about lifecycle event that can be used for certain optimization
}

// ChaincodeLifecycleDetails captures the finer details of chaincode lifecycle event
type ChaincodeLifecycleDetails struct {
	Updated bool // true, if an existing chaincode is updated (false for newly deployed chaincodes).
	// Following attributes are meaningful only if 'Updated' is true
	HashChanged        bool     // true, if the chaincode code package is changed
	CollectionsUpdated []string // names of the explicit collections that are either added or updated
	CollectionsRemoved []string // names of the explicit collections that are removed
}

// MembershipInfoProvider is a dependency that is used by ledger to determine whether the current peer is
// a member of a collection. Gossip module is expected to provide the dependency to ledger
type MembershipInfoProvider interface {
	// AmMemberOf checks whether the current peer is a member of the given collection
	AmMemberOf(channelName string, collectionPolicyConfig *peer.CollectionPolicyConfig) (bool, error)
}

type HealthCheckRegistry interface {
	RegisterChecker(string, healthz.HealthChecker) error
}

// ChaincodeLifecycleEventListener interface enables ledger components (mainly, intended for statedb)
// to be able to listen to chaincode lifecycle events. 'dbArtifactsTar' represents db specific artifacts
// (such as index specs) packaged in a tar. Note that this interface is redefined here (in addition to
// the one defined in ledger/cceventmgmt package). Using the same interface for the new lifecycle path causes
// a cyclic import dependency. Moreover, eventually the whole package ledger/cceventmgmt is intented to
// be removed when migration to new lifecycle is mandated.
type ChaincodeLifecycleEventListener interface {
	// HandleChaincodeDeploy is invoked when chaincode installed + defined becomes true.
	// The expected usage are to creates all the necessary statedb structures (such as indexes) and update
	// service discovery info. This function is invoked immediately before the committing the state changes
	// that contain chaincode definition or when a chaincode install happens
	HandleChaincodeDeploy(chaincodeDefinition *ChaincodeDefinition, dbArtifactsTar []byte) error
	// ChaincodeDeployDone is invoked after the chaincode deployment is finished - `succeeded` indicates
	// whether the deploy finished successfully
	ChaincodeDeployDone(succeeded bool)
}

// ChaincodeDefinition captures the info about chaincode
type ChaincodeDefinition struct {
	Name              string
	Hash              []byte
	Version           string
	CollectionConfigs *peer.CollectionConfigPackage
}

func (cdef *ChaincodeDefinition) String() string {
	return fmt.Sprintf("Name=%s, Version=%s, Hash=%#v", cdef.Name, cdef.Version, cdef.Hash)
}

type ChaincodeLifecycleEventProvider interface {
	RegisterListener(channelID string, listener ChaincodeLifecycleEventListener)
}

// CustomTxProcessor allows to generate simulation results during commit time for custom transactions.
// A custom processor may represent the information in a propriety fashion and can use this process to translate
// the information into the form of `TxSimulationResults`. Because, the original information is signed in a
// custom representation, an implementation of a `Processor` should be cautious that the custom representation
// is used for simulation in an deterministic fashion and should take care of compatibility cross fabric versions.
// 'initializingLedger' true indicates that either the transaction being processed is from the genesis block or the ledger is
// synching the state (which could happen during peer startup if the statedb is found to be lagging behind the blockchain).
// In the former case, the transactions processed are expected to be valid and in the latter case, only valid transactions
// are reprocessed and hence any validation can be skipped.
type CustomTxProcessor interface {
	GenerateSimulationResults(txEnvelop *common.Envelope, simulator TxSimulator, initializingLedger bool) error
}

// InvalidTxError is expected to be thrown by a custom transaction processor
// if it wants the ledger to record a particular transaction as invalid
type InvalidTxError struct {
	Msg string
}

func (e *InvalidTxError) Error() string {
	return e.Msg
}

// Hasher implements the hash function that should be used for all ledger components.
// Currently works at a stepping stone to decrease surface area of bccsp
type Hasher interface {
	Hash(msg []byte, opts bccsp.HashOpts) (hash []byte, err error)
}

//go:generate counterfeiter -o mock/state_listener.go -fake-name StateListener . StateListener
//go:generate counterfeiter -o mock/query_executor.go -fake-name QueryExecutor . QueryExecutor
//go:generate counterfeiter -o mock/tx_simulator.go -fake-name TxSimulator . TxSimulator
//go:generate counterfeiter -o mock/deployed_ccinfo_provider.go -fake-name DeployedChaincodeInfoProvider . DeployedChaincodeInfoProvider
//go:generate counterfeiter -o mock/membership_info_provider.go -fake-name MembershipInfoProvider . MembershipInfoProvider
//go:generate counterfeiter -o mock/health_check_registry.go -fake-name HealthCheckRegistry . HealthCheckRegistry
//go:generate counterfeiter -o mock/cc_event_listener.go -fake-name ChaincodeLifecycleEventListener . ChaincodeLifecycleEventListener
//go:generate counterfeiter -o mock/custom_tx_processor.go -fake-name CustomTxProcessor . CustomTxProcessor
//go:generate counterfeiter -o mock/cc_event_provider.go -fake-name ChaincodeLifecycleEventProvider . ChaincodeLifecycleEventProvider<|MERGE_RESOLUTION|>--- conflicted
+++ resolved
@@ -20,15 +20,7 @@
 	"github.com/hyperledger/fabric/bccsp"
 	commonledger "github.com/hyperledger/fabric/common/ledger"
 	"github.com/hyperledger/fabric/common/metrics"
-<<<<<<< HEAD
 	storeapi "github.com/hyperledger/fabric/extensions/collections/api/store"
-	"github.com/hyperledger/fabric/protos/common"
-	"github.com/hyperledger/fabric/protos/ledger/rwset"
-	"github.com/hyperledger/fabric/protos/ledger/rwset/kvrwset"
-	"github.com/hyperledger/fabric/protos/peer"
-=======
-	"github.com/hyperledger/fabric/core/ledger/util/couchdb"
->>>>>>> d00b96e5
 )
 
 // Initializer encapsulates dependencies for PeerLedgerProvider
@@ -40,12 +32,9 @@
 	MetricsProvider                 metrics.Provider
 	HealthCheckRegistry             HealthCheckRegistry
 	Config                          *Config
-<<<<<<< HEAD
-	CollDataProvider                storeapi.Provider
-=======
 	CustomTxProcessors              map[common.HeaderType]CustomTxProcessor
 	Hasher                          Hasher
->>>>>>> d00b96e5
+	CollDataProvider                storeapi.Provider
 }
 
 // Config is a structure used to configure a ledger provider.
