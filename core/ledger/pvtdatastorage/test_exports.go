/*
Copyright IBM Corp. All Rights Reserved.

SPDX-License-Identifier: Apache-2.0
*/

package pvtdatastorage

import (
	"io/ioutil"
	"os"
	"testing"
	"time"

	"github.com/hyperledger/fabric/core/ledger"
	"github.com/hyperledger/fabric/core/ledger/pvtdatapolicy"
	"github.com/stretchr/testify/assert"
	"github.com/stretchr/testify/require"
)

func pvtDataConf() *PrivateDataConfig {
	return &PrivateDataConfig{
		PrivateDataConfig: &ledger.PrivateDataConfig{
			BatchesInterval:                     1000,
			MaxBatchSize:                        5000,
			PurgeInterval:                       2,
			DeprioritizedDataReconcilerInterval: 120 * time.Minute,
		},
		StorePath: "",
	}
}

// StoreEnv provides the  store env for testing
type StoreEnv struct {
	t                 testing.TB
	TestStoreProvider *Provider
	TestStore         *Store
	ledgerid          string
	btlPolicy         pvtdatapolicy.BTLPolicy
	conf              *PrivateDataConfig
}

// NewTestStoreEnv construct a StoreEnv for testing
func NewTestStoreEnv(
	t *testing.T,
	ledgerid string,
	btlPolicy pvtdatapolicy.BTLPolicy,
	conf *PrivateDataConfig) *StoreEnv {
	storeDir, err := ioutil.TempDir("", "pdstore")
	if err != nil {
		t.Fatalf("Failed to create private data storage directory: %s", err)
	}
	conf.StorePath = storeDir
	testStoreProvider, err := NewProvider(conf)
	require.NoError(t, err)
	testStore, err := testStoreProvider.OpenStore(ledgerid)
	testStore.Init(btlPolicy)
<<<<<<< HEAD
	assert.NoError(err)
	return &StoreEnv{t, testStoreProvider, testStore.(*Store), ledgerid, btlPolicy, conf}
=======
	require.NoError(t, err)
	return &StoreEnv{t, testStoreProvider, testStore, ledgerid, btlPolicy, conf}
>>>>>>> 344fda60
}

// CloseAndReopen closes and opens the store provider
func (env *StoreEnv) CloseAndReopen() {
	var err error
	env.TestStoreProvider.Close()
	env.TestStoreProvider, err = NewProvider(env.conf)
	assert.NoError(env.t, err)
	s, err := env.TestStoreProvider.OpenStore(env.ledgerid)
	env.TestStore = s.(*Store)
	env.TestStore.Init(env.btlPolicy)
	assert.NoError(env.t, err)
}

// Cleanup cleansup the  store env after testing
func (env *StoreEnv) Cleanup() {
	env.TestStoreProvider.Close()
	env.TestStore.db.Close()
	if err := os.RemoveAll(env.conf.StorePath); err != nil {
		env.t.Errorf("error while removing path %s, %v", env.conf.StorePath, err)
	}
}<|MERGE_RESOLUTION|>--- conflicted
+++ resolved
@@ -55,13 +55,8 @@
 	require.NoError(t, err)
 	testStore, err := testStoreProvider.OpenStore(ledgerid)
 	testStore.Init(btlPolicy)
-<<<<<<< HEAD
-	assert.NoError(err)
+	require.NoError(t, err)
 	return &StoreEnv{t, testStoreProvider, testStore.(*Store), ledgerid, btlPolicy, conf}
-=======
-	require.NoError(t, err)
-	return &StoreEnv{t, testStoreProvider, testStore, ledgerid, btlPolicy, conf}
->>>>>>> 344fda60
 }
 
 // CloseAndReopen closes and opens the store provider
