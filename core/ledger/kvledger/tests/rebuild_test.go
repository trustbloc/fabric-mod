--- conflicted
+++ resolved
@@ -48,17 +48,13 @@
 
 	t.Run("rebuild statedb and block index",
 		func(t *testing.T) {
-<<<<<<< HEAD
 			flag := rebuildableStatedb | rebuildableBlockIndex
 			_, err := fileutil.DirEmpty(filepath.Join(env.initializer.Config.RootFSPath, "ledgersData", "chains"))
 			if err != nil && strings.Contains(err.Error(), "no such file or directory") {
 				//couch db index, no need to attempt to delete index file
 				flag = rebuildableStatedb
 			}
-			env.closeAllLedgersAndDrop(flag)
-=======
-			env.closeAllLedgersAndRemoveDirContents(rebuildableStatedb | rebuildableBlockIndex)
->>>>>>> 344fda60
+			env.closeAllLedgersAndRemoveDirContents(flag)
 			h1, h2 := env.newTestHelperOpenLgr("ledger1", t), env.newTestHelperOpenLgr("ledger2", t)
 			dataHelper.verifyLedgerContent(h1)
 			dataHelper.verifyLedgerContent(h2)
