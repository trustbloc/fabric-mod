--- conflicted
+++ resolved
@@ -13,14 +13,9 @@
 	"github.com/hyperledger/fabric/bccsp/sw"
 	"github.com/hyperledger/fabric/core/container/externalbuilder"
 	"github.com/hyperledger/fabric/core/ledger"
-<<<<<<< HEAD
+	"github.com/hyperledger/fabric/core/ledger/ledgermgmt"
 	"github.com/hyperledger/fabric/extensions/ledger/kvledger"
-	"github.com/stretchr/testify/assert"
-=======
-	"github.com/hyperledger/fabric/core/ledger/kvledger"
-	"github.com/hyperledger/fabric/core/ledger/ledgermgmt"
 	"github.com/stretchr/testify/require"
->>>>>>> 344fda60
 )
 
 func TestGetMissingPvtData(t *testing.T) {
@@ -96,7 +91,7 @@
 		// rollback ledger to block 2
 		h.verifyLedgerHeight(5)
 		env.closeLedgerMgmt()
-		err := kvledger.RollbackKVLedger(env.initializer.Config.RootFSPath, "ledger1", 2)
+		err := kvledger.RollbackKVLedger(env.initializer.Config, "ledger1", 2)
 		require.NoError(t, err)
 		env.initLedgerMgmt()
 
@@ -170,39 +165,4 @@
 			h.verifyMissingPvtDataSameAs(2, ledger.MissingPvtDataInfo{})
 		}
 	})
-<<<<<<< HEAD
-	blk4 := h.cutBlockAndCommitLegacy()
-
-	// verify missing pvtdata info
-	h.verifyMissingPvtDataSameAs(5, expectedMissingPvtDataInfo)
-
-	// rollback ledger to block 2
-	h.verifyLedgerHeight(5)
-	env.closeLedgerMgmt()
-	err := kvledger.RollbackKVLedger(env.initializer.Config, "ledger1", 2)
-	assert.NoError(t, err)
-	env.initLedgerMgmt()
-
-	h = env.newTestHelperOpenLgr("ledger1", t)
-	h.verifyLedgerHeight(3)
-
-	// verify block & pvtdata
-	h.verifyBlockAndPvtDataSameAs(2, blk2)
-	// when the pvtdata store is ahead of blockstore,
-	// missing pvtdata info for block 2 would not be returned.
-	h.verifyMissingPvtDataSameAs(5, nil)
-
-	// recommit block 3
-	assert.NoError(t, h.lgr.CommitLegacy(blk3, &ledger.CommitOptions{}))
-	// when the pvtdata store is ahead of blockstore,
-	// missing pvtdata info for block 2 would not be returned.
-	h.verifyMissingPvtDataSameAs(5, nil)
-
-	// recommit block 4
-	assert.NoError(t, h.lgr.CommitLegacy(blk4, &ledger.CommitOptions{}))
-	// once the pvtdata store and blockstore becomes equal,
-	// missing pvtdata info for block 2 would be returned.
-	h.verifyMissingPvtDataSameAs(5, expectedMissingPvtDataInfo)
-=======
->>>>>>> 344fda60
 }