/*
Copyright IBM Corp. All Rights Reserved.

SPDX-License-Identifier: Apache-2.0
*/

package statecouchdb

import (
	"bytes"
	"context"
	"encoding/json"
	"sort"
	"sync"

	"github.com/hyperledger/fabric/common/flogging"
	"github.com/hyperledger/fabric/common/ledger/dataformat"
	"github.com/hyperledger/fabric/common/metrics"
	"github.com/hyperledger/fabric/core/ledger"
	"github.com/hyperledger/fabric/core/ledger/internal/version"
	"github.com/hyperledger/fabric/core/ledger/kvledger/txmgmt/statedb"
<<<<<<< HEAD
	"github.com/hyperledger/fabric/core/ledger/kvledger/txmgmt/version"
	"github.com/hyperledger/fabric/core/ledger/util/couchdb"
	"github.com/hyperledger/fabric/extensions/roles"
	xcouchdb "github.com/hyperledger/fabric/extensions/storage/couchdb"
	xstatedb "github.com/hyperledger/fabric/extensions/storage/statedb"
=======
>>>>>>> 50272f1a
	"github.com/pkg/errors"
)

var logger = flogging.MustGetLogger("statecouchdb")

const (
	// savepointDocID is used as a key for maintaining savepoint (maintained in metadatadb for a channel)
	savepointDocID = "statedb_savepoint"
	// channelMetadataDocID is used as a key to store the channel metadata for a channel (maintained in the channel's metadatadb).
	// Due to CouchDB's length restriction on db names, channel names and namepsaces may be truncated in db names.
	// The metadata is used for dropping channel-specific databases and snapshot support.
	channelMetadataDocID = "channel_metadata"
	// fabricInternalDBName is used to create a db in couch that would be used for internal data such as the version of the data format
	// a double underscore ensures that the dbname does not clash with the dbnames created for the chaincodes
	fabricInternalDBName = "fabric__internal"
	// dataformatVersionDocID is used as a key for maintaining version of the data format (maintained in fabric internal db)
	dataformatVersionDocID      = "dataformatVersion"
	fullScanIteratorValueFormat = byte(1)
)

// VersionedDBProvider implements interface VersionedDBProvider
type VersionedDBProvider struct {
	couchInstance      *couchInstance
	databases          map[string]*VersionedDB
	mux                sync.Mutex
	openCounts         uint64
	redoLoggerProvider *redoLoggerProvider
	cache              *cache
}

// NewVersionedDBProvider instantiates VersionedDBProvider
func NewVersionedDBProvider(config *ledger.CouchDBConfig, metricsProvider metrics.Provider, sysNamespaces []string) (*VersionedDBProvider, error) {
	logger.Debugf("constructing CouchDB VersionedDBProvider")
	couchInstance, err := createCouchInstance(config, metricsProvider)
	if err != nil {
		return nil, err
	}

	if roles.IsCommitter() {
		if err := checkExpectedDataformatVersion(couchInstance); err != nil {
			return nil, err
		}
	}

	p, err := newRedoLoggerProvider(config.RedoLogPath)
	if err != nil {
		return nil, err
	}

	cache := newCache(config.UserCacheSizeMBs, sysNamespaces)
	return &VersionedDBProvider{
			couchInstance:      couchInstance,
			databases:          make(map[string]*VersionedDB),
			mux:                sync.Mutex{},
			openCounts:         0,
			redoLoggerProvider: p,
			cache:              cache,
		},
		nil
}

func checkExpectedDataformatVersion(couchInstance *couchInstance) error {
	databasesToIgnore := []string{fabricInternalDBName}
	isEmpty, err := couchInstance.isEmpty(databasesToIgnore)
	if err != nil {
		return err
	}
	if isEmpty {
		logger.Debugf("couch instance is empty. Setting dataformat version to %s", dataformat.CurrentFormat)
		return writeDataFormatVersion(couchInstance, dataformat.CurrentFormat)
	}
	dataformatVersion, err := readDataformatVersion(couchInstance)
	if err != nil {
		return err
	}
	if dataformatVersion != dataformat.CurrentFormat {
		return &dataformat.ErrFormatMismatch{
			DBInfo:         "CouchDB for state database",
			ExpectedFormat: dataformat.CurrentFormat,
			Format:         dataformatVersion,
		}
	}
	return nil
}

func readDataformatVersion(couchInstance *couchInstance) (string, error) {
	db, err := createCouchDatabase(couchInstance, fabricInternalDBName)
	if err != nil {
		return "", err
	}
	doc, _, err := db.readDoc(dataformatVersionDocID)
	if err != nil || doc == nil {
		return "", err
	}
	return decodeDataformatInfo(doc)
}

func writeDataFormatVersion(couchInstance *couchInstance, dataformatVersion string) error {
	db, err := createCouchDatabase(couchInstance, fabricInternalDBName)
	if err != nil {
		return err
	}
	doc, err := encodeDataformatInfo(dataformatVersion)
	if err != nil {
		return err
	}
	_, err = db.saveDoc(dataformatVersionDocID, "", doc)
	return err
}

// GetDBHandle gets the handle to a named database
func (provider *VersionedDBProvider) GetDBHandle(dbName string, nsProvider statedb.NamespaceProvider) (statedb.VersionedDB, error) {
	provider.mux.Lock()
	defer provider.mux.Unlock()
	vdb := provider.databases[dbName]
	if vdb == nil {
		var err error
		vdb, err = newVersionedDB(
			provider.couchInstance,
			provider.redoLoggerProvider.newRedoLogger(dbName),
			dbName,
			provider.cache,
			nsProvider,
		)
		if err != nil {
			return nil, err
		}
		provider.databases[dbName] = vdb
	}
	return vdb, nil
}

// Close closes the underlying db instance
func (provider *VersionedDBProvider) Close() {
	// No close needed on Couch
	provider.redoLoggerProvider.close()
}

// HealthCheck checks to see if the couch instance of the peer is healthy
func (provider *VersionedDBProvider) HealthCheck(ctx context.Context) error {
	return provider.couchInstance.healthCheck(ctx)
}

// VersionedDB implements VersionedDB interface
type VersionedDB struct {
	couchInstance      *couchInstance
	metadataDB         *couchDatabase            // A database per channel to store metadata such as savepoint.
	chainName          string                    // The name of the chain/channel.
	namespaceDBs       map[string]*couchDatabase // One database per namespace.
	channelMetadata    *channelMetadata          // Store channel name and namespaceDBInfo
	committedDataCache *versionsCache            // Used as a local cache during bulk processing of a block.
	verCacheLock       sync.RWMutex
	mux                sync.RWMutex
	redoLogger         *redoLogger
	cache              *cache
}

// newVersionedDB constructs an instance of VersionedDB
func newVersionedDB(couchInstance *couchInstance, redoLogger *redoLogger, dbName string, cache *cache, nsProvider statedb.NamespaceProvider) (*VersionedDB, error) {
	// CreateCouchDatabase creates a CouchDB database object, as well as the underlying database if it does not exist
	chainName := dbName
	dbName = constructMetadataDBName(dbName)

<<<<<<< HEAD
	metadataDB, err := xcouchdb.HandleCreateCouchDatabase(couchdb.CreateCouchDatabase)(couchInstance, dbName)
=======
	metadataDB, err := createCouchDatabase(couchInstance, dbName)
>>>>>>> 50272f1a
	if err != nil {
		return nil, err
	}
	namespaceDBMap := make(map[string]*couchDatabase)
	vdb := &VersionedDB{
		couchInstance:      couchInstance,
		metadataDB:         metadataDB,
		chainName:          chainName,
		namespaceDBs:       namespaceDBMap,
		committedDataCache: newVersionCache(),
		redoLogger:         redoLogger,
		cache:              cache,
	}

<<<<<<< HEAD
	xstatedb.AddCCUpgradeHandler(chainName, getCCUpgradeHandler(vdb))

=======
>>>>>>> 50272f1a
	logger.Debugf("chain [%s]: checking for redolog record", chainName)
	redologRecord, err := redoLogger.load()
	if err != nil {
		return nil, err
	}
	savepoint, err := vdb.GetLatestSavePoint()
	if err != nil {
		return nil, err
	}

	isNewDB := savepoint == nil
	if err = vdb.initChannelMetadata(isNewDB, nsProvider); err != nil {
		return nil, err
	}

	// in normal circumstances, redolog is expected to be either equal to the last block
	// committed to the statedb or one ahead (in the event of a crash). However, either of
	// these or both could be nil on first time start (fresh start/rebuild)
	if redologRecord == nil || savepoint == nil {
		logger.Debugf("chain [%s]: No redo-record or save point present", chainName)
		return vdb, nil
	}

	logger.Debugf("chain [%s]: save point = %#v, version of redolog record = %#v",
		chainName, savepoint, redologRecord.Version)

	if redologRecord.Version.BlockNum-savepoint.BlockNum == 1 {
		logger.Debugf("chain [%s]: Re-applying last batch", chainName)
		if err := vdb.applyUpdates(redologRecord.UpdateBatch, redologRecord.Version); err != nil {
			return nil, err
		}
	}
	return vdb, nil
}

// getNamespaceDBHandle gets the handle to a named chaincode database
func (vdb *VersionedDB) getNamespaceDBHandle(namespace string) (*couchDatabase, error) {
	vdb.mux.RLock()
	db := vdb.namespaceDBs[namespace]
	vdb.mux.RUnlock()
	if db != nil {
		return db, nil
	}
	namespaceDBName := constructNamespaceDBName(vdb.chainName, namespace)
	vdb.mux.Lock()
	defer vdb.mux.Unlock()
	db = vdb.namespaceDBs[namespace]
	if db == nil {
		var err error
<<<<<<< HEAD
		db, err = xcouchdb.CreateCouchDatabase(couchdb.CreateCouchDatabase)(vdb.couchInstance, namespaceDBName)
=======
		if _, ok := vdb.channelMetadata.NamespaceDBsInfo[namespace]; !ok {
			logger.Debugf("[%s] add namespaceDBInfo for namespace %s", vdb.chainName, namespace)
			vdb.channelMetadata.NamespaceDBsInfo[namespace] = &namespaceDBInfo{
				Namespace: namespace,
				DBName:    namespaceDBName,
			}
			if err = vdb.writeChannelMetadata(); err != nil {
				return nil, err
			}
		}
		db, err = createCouchDatabase(vdb.couchInstance, namespaceDBName)
>>>>>>> 50272f1a
		if err != nil {
			return nil, err
		}
		vdb.namespaceDBs[namespace] = db
	}
	return db, nil
}

// ProcessIndexesForChaincodeDeploy creates indexes for a specified namespace
func (vdb *VersionedDB) ProcessIndexesForChaincodeDeploy(namespace string, indexFilesData map[string][]byte) error {
	db, err := vdb.getNamespaceDBHandle(namespace)
	if err != nil {
		return err
	}
	// We need to satisfy two requirements while processing the index files.
	// R1: all valid indexes should be processed.
	// R2: the order of index creation must be the same in all peers. For example, if user
	// passes two index files with the same index name but different index fields and we
	// process these files in different orders in different peers, each peer would
	// have different indexes (as one index definion could replace another if the index names
	// are the same).
	// To satisfy R1, we log the error and continue to process the next index file.
	// To satisfy R2, we sort the indexFilesData map based on the filenames and process
	// each index as per the sorted order.
	var indexFilesName []string
	for fileName := range indexFilesData {
		indexFilesName = append(indexFilesName, fileName)
	}
	sort.Strings(indexFilesName)
	for _, fileName := range indexFilesName {
		_, err = db.createIndex(string(indexFilesData[fileName]))
		switch {
		case err != nil:
			logger.Errorf("error creating index from file [%s] for chaincode [%s] on channel [%s]: %+v",
				fileName, namespace, vdb.chainName, err)
		default:
			logger.Infof("successfully submitted index creation request present in the file [%s] for chaincode [%s] on channel [%s]",
				fileName, namespace, vdb.chainName)
		}
	}
	return nil
}

// ProcessIndexes creates indexes for a specified namespace
func (vdb *VersionedDB) ProcessIndexes(namespace string, entries []string) error {
	db, err := vdb.getNamespaceDBHandle(namespace)
	if err != nil {
		return err
	}

	for _, indexData := range entries {
		logger.Debugf("Creating index for [%s]:\n%s", namespace, indexData)
		if _, err := db.CreateIndex(indexData); err != nil {
			return errors.WithMessagef(err, "error creating index for chaincode [%s]", namespace)
		}
	}
	return nil
}

// GetDBType returns the hosted stateDB
func (vdb *VersionedDB) GetDBType() string {
	return "couchdb"
}

// LoadCommittedVersions populates committedVersions and revisionNumbers into cache.
// A bulk retrieve from couchdb is used to populate the cache.
// committedVersions cache will be used for state validation of readsets
// revisionNumbers cache will be used during commit phase for couchdb bulk updates
func (vdb *VersionedDB) LoadCommittedVersions(keys []*statedb.CompositeKey) error {
	missingKeys := map[string][]string{}
	committedDataCache := newVersionCache()
	for _, compositeKey := range keys {
		ns, key := compositeKey.Namespace, compositeKey.Key
		committedDataCache.setVerAndRev(ns, key, nil, "")
		logger.Debugf("Load into version cache: %s~%s", ns, key)

		if !vdb.cache.enabled(ns) {
			missingKeys[ns] = append(missingKeys[ns], key)
			continue
		}
		cv, err := vdb.cache.getState(vdb.chainName, ns, key)
		if err != nil {
			return err
		}
		if cv == nil {
			missingKeys[ns] = append(missingKeys[ns], key)
			continue
		}
		vv, err := constructVersionedValue(cv)
		if err != nil {
			return err
		}
		rev := string(cv.AdditionalInfo)
		committedDataCache.setVerAndRev(ns, key, vv.Version, rev)
	}

	nsMetadataMap, err := vdb.retrieveMetadata(missingKeys)
	logger.Debugf("missingKeys=%s", missingKeys)
	logger.Debugf("nsMetadataMap=%v", nsMetadataMap)
	if err != nil {
		return err
	}
	for ns, nsMetadata := range nsMetadataMap {
		for _, keyMetadata := range nsMetadata {
			// TODO - why would version be ever zero if loaded from db?
			if len(keyMetadata.Version) != 0 {
				version, _, err := decodeVersionAndMetadata(keyMetadata.Version)
				if err != nil {
					return err
				}
				committedDataCache.setVerAndRev(ns, keyMetadata.ID, version, keyMetadata.Rev)
			}
		}
	}
	vdb.verCacheLock.Lock()
	defer vdb.verCacheLock.Unlock()
	vdb.committedDataCache = committedDataCache
	return nil
}

// GetVersion implements method in VersionedDB interface
func (vdb *VersionedDB) GetVersion(namespace string, key string) (*version.Height, error) {
	version, keyFound := vdb.GetCachedVersion(namespace, key)
	if !keyFound {
		// This if block get executed only during simulation because during commit
		// we always call `LoadCommittedVersions` before calling `GetVersion`
		vv, err := vdb.GetState(namespace, key)
		if err != nil || vv == nil {
			return nil, err
		}
		version = vv.Version
	}
	return version, nil
}

// GetCachedVersion returns version from cache. `LoadCommittedVersions` function populates the cache
func (vdb *VersionedDB) GetCachedVersion(namespace string, key string) (*version.Height, bool) {
	logger.Debugf("Retrieving cached version: %s~%s", key, namespace)
	vdb.verCacheLock.RLock()
	defer vdb.verCacheLock.RUnlock()
	return vdb.committedDataCache.getVersion(namespace, key)
}

// ValidateKeyValue implements method in VersionedDB interface
func (vdb *VersionedDB) ValidateKeyValue(key string, value []byte) error {
	err := validateKey(key)
	if err != nil {
		return err
	}
	return validateValue(value)
}

// BytesKeySupported implements method in VersionvdbedDB interface
func (vdb *VersionedDB) BytesKeySupported() bool {
	return false
}

// GetState implements method in VersionedDB interface
func (vdb *VersionedDB) GetState(namespace string, key string) (*statedb.VersionedValue, error) {
	logger.Debugf("GetState(). ns=%s, key=%s", namespace, key)

	// (1) read the KV from the cache if available
	cacheEnabled := vdb.cache.enabled(namespace)
	if cacheEnabled {
		cv, err := vdb.cache.getState(vdb.chainName, namespace, key)
		if err != nil {
			return nil, err
		}
		if cv != nil {
			vv, err := constructVersionedValue(cv)
			if err != nil {
				return nil, err
			}
			return vv, nil
		}
	}

	// (2) read from the database if cache miss occurs
	kv, err := vdb.readFromDB(namespace, key)
	if err != nil {
		return nil, err
	}
	if kv == nil {
		return nil, nil
	}

	// (3) if the value is not nil, store in the cache
	if cacheEnabled {
		cacheValue := constructCacheValue(kv.VersionedValue, kv.revision)
		if err := vdb.cache.putState(vdb.chainName, namespace, key, cacheValue); err != nil {
			return nil, err
		}
	}

	return kv.VersionedValue, nil
}

func (vdb *VersionedDB) readFromDB(namespace, key string) (*keyValue, error) {
	db, err := vdb.getNamespaceDBHandle(namespace)
	if err != nil {
		return nil, err
	}
	couchDoc, _, err := db.readDoc(key)
	if err != nil {
		return nil, err
	}
	if couchDoc == nil {
		return nil, nil
	}
	kv, err := couchDocToKeyValue(couchDoc)
	if err != nil {
		return nil, err
	}
	return kv, nil
}

// GetStateMultipleKeys implements method in VersionedDB interface
func (vdb *VersionedDB) GetStateMultipleKeys(namespace string, keys []string) ([]*statedb.VersionedValue, error) {
	vals := make([]*statedb.VersionedValue, len(keys))
	for i, key := range keys {
		val, err := vdb.GetState(namespace, key)
		if err != nil {
			return nil, err
		}
		vals[i] = val
	}
	return vals, nil
}

// GetStateRangeScanIterator implements method in VersionedDB interface
// startKey is inclusive
// endKey is exclusive
func (vdb *VersionedDB) GetStateRangeScanIterator(namespace string, startKey string, endKey string) (statedb.ResultsIterator, error) {
	return vdb.GetStateRangeScanIteratorWithPagination(namespace, startKey, endKey, 0)
}

// GetStateRangeScanIteratorWithPagination implements method in VersionedDB interface
// startKey is inclusive
// endKey is exclusive
// pageSize limits the number of results returned
func (vdb *VersionedDB) GetStateRangeScanIteratorWithPagination(namespace string, startKey string, endKey string, pageSize int32) (statedb.QueryResultsIterator, error) {
	logger.Debugf("Entering GetStateRangeScanIteratorWithPagination namespace: %s  startKey: %s  endKey: %s  pageSize: %d", namespace, startKey, endKey, pageSize)
	internalQueryLimit := vdb.couchInstance.internalQueryLimit()
	db, err := vdb.getNamespaceDBHandle(namespace)
	if err != nil {
		return nil, err
	}
	return newQueryScanner(namespace, db, "", internalQueryLimit, pageSize, "", startKey, endKey)
}

func (scanner *queryScanner) getNextStateRangeScanResults() error {
	queryLimit := scanner.queryDefinition.internalQueryLimit
	if scanner.paginationInfo.requestedLimit > 0 {
		moreResultsNeeded := scanner.paginationInfo.requestedLimit - scanner.resultsInfo.totalRecordsReturned
		if moreResultsNeeded < scanner.queryDefinition.internalQueryLimit {
			queryLimit = moreResultsNeeded
		}
	}
	queryResult, nextStartKey, err := rangeScanFilterCouchInternalDocs(scanner.db,
		scanner.queryDefinition.startKey, scanner.queryDefinition.endKey, queryLimit)
	if err != nil {
		return err
	}
	scanner.resultsInfo.results = queryResult
	scanner.paginationInfo.cursor = 0
	if scanner.queryDefinition.endKey == nextStartKey {
		// as we always set inclusive_end=false to match the behavior of
		// goleveldb iterator, it is safe to mark the scanner as exhausted
		scanner.exhausted = true
		// we still need to update the startKey as it is returned as bookmark
	}
	scanner.queryDefinition.startKey = nextStartKey
	return nil
}

func rangeScanFilterCouchInternalDocs(db *couchDatabase,
	startKey, endKey string, queryLimit int32,
) ([]*queryResult, string, error) {
	var finalResults []*queryResult
	var finalNextStartKey string
	for {
		results, nextStartKey, err := db.readDocRange(startKey, endKey, queryLimit)
		if err != nil {
			logger.Debugf("Error calling ReadDocRange(): %s\n", err.Error())
			return nil, "", err
		}
		var filteredResults []*queryResult
		for _, doc := range results {
			if !isCouchInternalKey(doc.id) {
				filteredResults = append(filteredResults, doc)
			}
		}

		finalResults = append(finalResults, filteredResults...)
		finalNextStartKey = nextStartKey
		queryLimit = int32(len(results) - len(filteredResults))
		if queryLimit == 0 || finalNextStartKey == "" {
			break
		}
		startKey = finalNextStartKey
	}
	var err error
	for i := 0; isCouchInternalKey(finalNextStartKey); i++ {
		_, finalNextStartKey, err = db.readDocRange(finalNextStartKey, endKey, 1)
		logger.Debugf("i=%d, finalNextStartKey=%s", i, finalNextStartKey)
		if err != nil {
			return nil, "", err
		}
	}
	return finalResults, finalNextStartKey, nil
}

func isCouchInternalKey(key string) bool {
	return len(key) != 0 && key[0] == '_'
}

// ExecuteQuery implements method in VersionedDB interface
func (vdb *VersionedDB) ExecuteQuery(namespace, query string) (statedb.ResultsIterator, error) {
	queryResult, err := vdb.ExecuteQueryWithPagination(namespace, query, "", 0)
	if err != nil {
		return nil, err
	}
	return queryResult, nil
}

// ExecuteQueryWithPagination implements method in VersionedDB interface
func (vdb *VersionedDB) ExecuteQueryWithPagination(namespace, query, bookmark string, pageSize int32) (statedb.QueryResultsIterator, error) {
	logger.Debugf("Entering ExecuteQueryWithPagination namespace: %s,  query: %s,  bookmark: %s, pageSize: %d", namespace, query, bookmark, pageSize)
	internalQueryLimit := vdb.couchInstance.internalQueryLimit()
	queryString, err := applyAdditionalQueryOptions(query, internalQueryLimit, bookmark)
	if err != nil {
		logger.Errorf("Error calling applyAdditionalQueryOptions(): %s", err.Error())
		return nil, err
	}
	db, err := vdb.getNamespaceDBHandle(namespace)
	if err != nil {
		return nil, err
	}
	return newQueryScanner(namespace, db, queryString, internalQueryLimit, pageSize, bookmark, "", "")
}

// executeQueryWithBookmark executes a "paging" query with a bookmark, this method allows a
// paged query without returning a new query iterator
func (scanner *queryScanner) executeQueryWithBookmark() error {
	queryLimit := scanner.queryDefinition.internalQueryLimit
	if scanner.paginationInfo.requestedLimit > 0 {
		if scanner.paginationInfo.requestedLimit-scanner.resultsInfo.totalRecordsReturned < scanner.queryDefinition.internalQueryLimit {
			queryLimit = scanner.paginationInfo.requestedLimit - scanner.resultsInfo.totalRecordsReturned
		}
	}
	queryString, err := applyAdditionalQueryOptions(scanner.queryDefinition.query,
		queryLimit, scanner.paginationInfo.bookmark)
	if err != nil {
		logger.Debugf("Error calling applyAdditionalQueryOptions(): %s\n", err.Error())
		return err
	}
	queryResult, bookmark, err := scanner.db.queryDocuments(queryString)
	if err != nil {
		logger.Debugf("Error calling QueryDocuments(): %s\n", err.Error())
		return err
	}
	scanner.resultsInfo.results = queryResult
	scanner.paginationInfo.bookmark = bookmark
	scanner.paginationInfo.cursor = 0
	return nil
}

// ApplyUpdates implements method in VersionedDB interface
func (vdb *VersionedDB) ApplyUpdates(updates *statedb.UpdateBatch, height *version.Height) error {
	if height != nil && updates.ContainsPostOrderWrites {
		// height is passed nil when committing missing private data for previously committed blocks
		r := &redoRecord{
			UpdateBatch: updates,
			Version:     height,
		}
		if err := vdb.redoLogger.persist(r); err != nil {
			return err
		}
	}
	return vdb.applyUpdates(updates, height)
}

func (vdb *VersionedDB) applyUpdates(updates *statedb.UpdateBatch, height *version.Height) error {
	// TODO a note about https://jira.hyperledger.org/browse/FAB-8622
	// The write lock is needed only for the stage 2.

	// stage 1 - buildCommitters builds committers per namespace (per DB). Each committer transforms the
	// given batch in the form of underlying db and keep it in memory.
	committers, err := vdb.buildCommitters(updates)
	if err != nil {
		return err
	}

	// stage 2 -- executeCommitter executes each committer to push the changes to the DB
	if err = vdb.executeCommitter(committers); err != nil {
		return err
	}

	// Stgae 3 - postCommitProcessing - flush and record savepoint.
	namespaces := updates.GetUpdatedNamespaces()
	if err := vdb.postCommitProcessing(committers, namespaces, height); err != nil {
		return err
	}

	return nil
}

func (vdb *VersionedDB) postCommitProcessing(committers []*committer, namespaces []string, height *version.Height) error {
	var wg sync.WaitGroup

	wg.Add(1)
	errChan := make(chan error, 1)
	defer close(errChan)
	go func() {
		defer wg.Done()

		cacheUpdates := make(cacheUpdates)
		for _, c := range committers {
			if !c.cacheEnabled {
				continue
			}
			cacheUpdates.add(c.namespace, c.cacheKVs)
		}

		if len(cacheUpdates) == 0 {
			return
		}

		// update the cache
		if err := vdb.cache.UpdateStates(vdb.chainName, cacheUpdates); err != nil {
			vdb.cache.Reset()
			errChan <- err
		}

	}()

	for _, ns := range namespaces {
		db, err := vdb.getNamespaceDBHandle(ns)
		if err != nil {
			return err
		}
		if db.couchInstance.conf.WarmIndexesAfterNBlocks > 0 {
			if db.indexWarmCounter >= db.couchInstance.conf.WarmIndexesAfterNBlocks {
				go db.runWarmIndexAllIndexes()
				db.indexWarmCounter = 0
			}
			db.indexWarmCounter++
		}
	}

	// Record a savepoint at a given height
	if err := vdb.recordSavepoint(height); err != nil {
		logger.Errorf("Error during recordSavepoint: %s", err.Error())
		return err
	}

	wg.Wait()
	select {
	case err := <-errChan:
		return errors.WithStack(err)
	default:
		return nil
	}
}

// ClearCachedVersions clears committedVersions and revisionNumbers
func (vdb *VersionedDB) ClearCachedVersions() {
	logger.Debugf("Clear Cache")
	vdb.verCacheLock.Lock()
	defer vdb.verCacheLock.Unlock()
	vdb.committedDataCache = newVersionCache()
}

// Open implements method in VersionedDB interface
func (vdb *VersionedDB) Open() error {
	// no need to open db since a shared couch instance is used
	return nil
}

// Close implements method in VersionedDB interface
func (vdb *VersionedDB) Close() {
	// no need to close db since a shared couch instance is used
}

<<<<<<< HEAD
// ensureFullCommitAndRecordSavepoint flushes all the dbs (corresponding to `namespaces`) to disk
// and Record a savepoint in the metadata db.
// Couch parallelizes writes in cluster or sharded setup and ordering is not guaranteed.
// Hence we need to fence the savepoint with sync. So ensure_full_commit on all updated
// namespace DBs is called before savepoint to ensure all block writes are flushed. Savepoint
// itself is flushed to the metadataDB.
func (vdb *VersionedDB) ensureFullCommitAndRecordSavepoint(height *version.Height, namespaces []string) error {
	// ensure full commit to flush all changes on updated namespaces until now to disk
	// namespace also includes empty namespace which is nothing but metadataDB
	errsChan := make(chan error, len(namespaces))
	defer close(errsChan)
	var commitWg sync.WaitGroup
	commitWg.Add(len(namespaces))

	for _, ns := range namespaces {
		go func(ns string) {
			defer commitWg.Done()
			db, err := vdb.getNamespaceDBHandle(ns)
			if err != nil {
				errsChan <- err
				return
			}
			_, err = db.EnsureFullCommit()
			if err != nil {
				errsChan <- err
				return
			}
		}(ns)
	}

	commitWg.Wait()

	select {
	case err := <-errsChan:
		logger.Errorf("Failed to perform full commit")
		return errors.Wrap(err, "failed to perform full commit")
	default:
		logger.Debugf("All changes have been flushed to the disk")
	}

=======
// recordSavepoint records a savepoint in the metadata db for the channel.
func (vdb *VersionedDB) recordSavepoint(height *version.Height) error {
>>>>>>> 50272f1a
	// If a given height is nil, it denotes that we are committing pvt data of old blocks.
	// In this case, we should not store a savepoint for recovery. The lastUpdatedOldBlockList
	// in the pvtstore acts as a savepoint for pvt data.
	if height == nil {
		return nil
	}
	savepointCouchDoc, err := encodeSavepoint(height)
	if err != nil {
		return err
	}
	_, err = vdb.metadataDB.saveDoc(savepointDocID, "", savepointCouchDoc)
	if err != nil {
		logger.Errorf("Failed to save the savepoint to DB %s", err.Error())
		return err
	}
	return nil
}

// GetLatestSavePoint implements method in VersionedDB interface
func (vdb *VersionedDB) GetLatestSavePoint() (*version.Height, error) {
	var err error
	couchDoc, _, err := vdb.metadataDB.readDoc(savepointDocID)
	if err != nil {
		logger.Errorf("Failed to read savepoint data %s", err.Error())
		return nil, err
	}
	// ReadDoc() not found (404) will result in nil response, in these cases return height nil
	if couchDoc == nil || couchDoc.jsonValue == nil {
		return nil, nil
	}
	return decodeSavepoint(couchDoc)
}

// initChannelMetadata initizlizes channelMetadata and build NamespaceDBInfo mapping if not present
func (vdb *VersionedDB) initChannelMetadata(isNewDB bool, namespaceProvider statedb.NamespaceProvider) error {
	// create channelMetadata with empty NamespaceDBInfo mapping for a new DB
	if isNewDB {
		vdb.channelMetadata = &channelMetadata{
			ChannelName:      vdb.chainName,
			NamespaceDBsInfo: make(map[string]*namespaceDBInfo),
		}
		return vdb.writeChannelMetadata()
	}

	// read stored channelMetadata from an existing DB
	var err error
	vdb.channelMetadata, err = vdb.readChannelMetadata()
	if vdb.channelMetadata != nil || err != nil {
		return err
	}

	// channelMetadata is not present - this is the case when opening older dbs (e.g., v2.0/v2.1) for the first time
	// create channelMetadata and build NamespaceDBInfo mapping retroactively
	vdb.channelMetadata = &channelMetadata{
		ChannelName:      vdb.chainName,
		NamespaceDBsInfo: make(map[string]*namespaceDBInfo),
	}
	// retrieve existing DB names
	dbNames, err := vdb.couchInstance.retrieveApplicationDBNames()
	if err != nil {
		return err
	}
	existingDBNames := make(map[string]struct{}, len(dbNames))
	for _, dbName := range dbNames {
		existingDBNames[dbName] = struct{}{}
	}
	// get namespaces and add a namespace to channelMetadata only if its DB name already exists
	namespaces, err := namespaceProvider.PossibleNamespaces(vdb)
	if err != nil {
		return err
	}
	for _, ns := range namespaces {
		dbName := constructNamespaceDBName(vdb.chainName, ns)
		if _, ok := existingDBNames[dbName]; ok {
			vdb.channelMetadata.NamespaceDBsInfo[ns] = &namespaceDBInfo{
				Namespace: ns,
				DBName:    dbName,
			}
		}
	}
	return vdb.writeChannelMetadata()
}

// readChannelMetadata returns channel metadata stored in metadataDB
func (vdb *VersionedDB) readChannelMetadata() (*channelMetadata, error) {
	var err error
	couchDoc, _, err := vdb.metadataDB.readDoc(channelMetadataDocID)
	if err != nil {
		logger.Errorf("Failed to read db name mapping data %s", err.Error())
		return nil, err
	}
	// ReadDoc() not found (404) will result in nil response, in these cases return nil
	if couchDoc == nil || couchDoc.jsonValue == nil {
		return nil, nil
	}
	return decodeChannelMetadata(couchDoc)
}

// writeChannelMetadata saves channel metadata to metadataDB
func (vdb *VersionedDB) writeChannelMetadata() error {
	couchDoc, err := encodeChannelMetadata(vdb.channelMetadata)
	if err != nil {
		return err
	}
	_, err = vdb.metadataDB.saveDoc(channelMetadataDocID, "", couchDoc)
	return err
}

// GetFullScanIterator implements method in VersionedDB interface. This function returns a
// FullScanIterator that can be used to iterate over entire data in the statedb for a channel.
// `skipNamespace` parameter can be used to control if the consumer wants the FullScanIterator
// to skip one or more namespaces from the returned results.
func (vdb *VersionedDB) GetFullScanIterator(skipNamespace func(string) bool) (statedb.FullScanIterator, byte, error) {
	namespacesToScan := []string{}
	for ns := range vdb.channelMetadata.NamespaceDBsInfo {
		if skipNamespace(ns) {
			continue
		}
		namespacesToScan = append(namespacesToScan, ns)
	}
	sort.Strings(namespacesToScan)

	// if namespacesToScan is empty, we can return early with a nil FullScanIterator. However,
	// the implementation of this method needs be consistent with the same method implemented in
	// the stateleveldb pkg. Hence, we don't return a nil FullScanIterator by checking the length
	// of the namespacesToScan.

	dbsToScan := []*namespaceDB{}
	for _, ns := range namespacesToScan {
		db, err := vdb.getNamespaceDBHandle(ns)
		if err != nil {
			return nil, byte(0), errors.WithMessagef(err, "failed to get database handle for the namespace %s", ns)
		}
		dbsToScan = append(dbsToScan, &namespaceDB{ns, db})
	}

	// the database which belong to an empty namespace contains
	// internal keys. The scanner must skip these keys.
	toSkipKeysFromEmptyNs := map[string]bool{
		savepointDocID:       true,
		channelMetadataDocID: true,
	}
	return newDBsScanner(dbsToScan, vdb.couchInstance.internalQueryLimit(), toSkipKeysFromEmptyNs)
}

// ImportState implements method in VersionedDB interface. The function is expected to be used
// for importing the state from a previously snapshotted state. The parameter itr provides access to
// the snapshotted state.
func (vdb *VersionedDB) ImportState(itr statedb.FullScanIterator, dbValueFormat byte) error {
	return errors.New("Not yet implemented")
}

// IsEmpty return true if the statedb does not have any content
func (vdb *VersionedDB) IsEmpty() (bool, error) {
	return false, errors.New("Not yet implemented")
}

// applyAdditionalQueryOptions will add additional fields to the query required for query processing
func applyAdditionalQueryOptions(queryString string, queryLimit int32, queryBookmark string) (string, error) {
	const jsonQueryFields = "fields"
	const jsonQueryLimit = "limit"
	const jsonQueryBookmark = "bookmark"
	//create a generic map for the query json
	jsonQueryMap := make(map[string]interface{})
	//unmarshal the selector json into the generic map
	decoder := json.NewDecoder(bytes.NewBuffer([]byte(queryString)))
	decoder.UseNumber()
	err := decoder.Decode(&jsonQueryMap)
	if err != nil {
		return "", err
	}
	if fieldsJSONArray, ok := jsonQueryMap[jsonQueryFields]; ok {
		switch fieldsJSONArray := fieldsJSONArray.(type) {
		case []interface{}:
			//Add the "_id", and "version" fields,  these are needed by default
			jsonQueryMap[jsonQueryFields] = append(fieldsJSONArray, idField, versionField)
		default:
			return "", errors.New("fields definition must be an array")
		}
	}
	// Add limit
	// This will override any limit passed in the query.
	// Explicit paging not yet supported.
	jsonQueryMap[jsonQueryLimit] = queryLimit
	// Add the bookmark if provided
	if queryBookmark != "" {
		jsonQueryMap[jsonQueryBookmark] = queryBookmark
	}
	//Marshal the updated json query
	editedQuery, err := json.Marshal(jsonQueryMap)
	if err != nil {
		return "", err
	}
	logger.Debugf("Rewritten query: %s", editedQuery)
	return string(editedQuery), nil
}

type queryScanner struct {
	namespace       string
	db              *couchDatabase
	queryDefinition *queryDefinition
	paginationInfo  *paginationInfo
	resultsInfo     *resultsInfo
	exhausted       bool
}

type queryDefinition struct {
	startKey           string
	endKey             string
	query              string
	internalQueryLimit int32
}

type paginationInfo struct {
	cursor         int32
	requestedLimit int32
	bookmark       string
}

type resultsInfo struct {
	totalRecordsReturned int32
	results              []*queryResult
}

func newQueryScanner(namespace string, db *couchDatabase, query string, internalQueryLimit,
	limit int32, bookmark, startKey, endKey string) (*queryScanner, error) {
	scanner := &queryScanner{namespace, db, &queryDefinition{startKey, endKey, query, internalQueryLimit}, &paginationInfo{-1, limit, bookmark}, &resultsInfo{0, nil}, false}
	var err error
	// query is defined, then execute the query and return the records and bookmark
	if scanner.queryDefinition.query != "" {
		err = scanner.executeQueryWithBookmark()
	} else {
		err = scanner.getNextStateRangeScanResults()
	}
	if err != nil {
		return nil, err
	}
	scanner.paginationInfo.cursor = -1
	return scanner, nil
}

func (scanner *queryScanner) Next() (statedb.QueryResult, error) {
	doc, err := scanner.next()
	if err != nil {
		return nil, err
	}
	if doc == nil {
		return nil, nil
	}
	kv, err := couchDocToKeyValue(doc)
	if err != nil {
		return nil, err
	}
	scanner.resultsInfo.totalRecordsReturned++
	return &statedb.VersionedKV{
		CompositeKey: statedb.CompositeKey{
			Namespace: scanner.namespace,
			Key:       kv.key,
		},
		VersionedValue: *kv.VersionedValue,
	}, nil
}

func (scanner *queryScanner) next() (*couchDoc, error) {
	if len(scanner.resultsInfo.results) == 0 {
		return nil, nil
	}
	scanner.paginationInfo.cursor++
	if scanner.paginationInfo.cursor >= scanner.queryDefinition.internalQueryLimit {
		if scanner.exhausted {
			return nil, nil
		}
		var err error
		if scanner.queryDefinition.query != "" {
			err = scanner.executeQueryWithBookmark()
		} else {
			err = scanner.getNextStateRangeScanResults()
		}
		if err != nil {
			return nil, err
		}
		if len(scanner.resultsInfo.results) == 0 {
			return nil, nil
		}
	}
	if scanner.paginationInfo.cursor >= int32(len(scanner.resultsInfo.results)) {
		return nil, nil
	}
	result := scanner.resultsInfo.results[scanner.paginationInfo.cursor]
	return &couchDoc{
		jsonValue:   result.value,
		attachments: result.attachments,
	}, nil
}

func (scanner *queryScanner) Close() {}

func (scanner *queryScanner) GetBookmarkAndClose() string {
	retval := ""
	if scanner.queryDefinition.query != "" {
		retval = scanner.paginationInfo.bookmark
	} else {
		retval = scanner.queryDefinition.startKey
	}
	scanner.Close()
	return retval
}

func constructCacheValue(v *statedb.VersionedValue, rev string) *CacheValue {
	return &CacheValue{
		Version:        v.Version.ToBytes(),
		Value:          v.Value,
		Metadata:       v.Metadata,
		AdditionalInfo: []byte(rev),
	}
}

func constructVersionedValue(cv *CacheValue) (*statedb.VersionedValue, error) {
	height, _, err := version.NewHeightFromBytes(cv.Version)
	if err != nil {
		return nil, err
	}

	return &statedb.VersionedValue{
		Value:    cv.Value,
		Version:  height,
		Metadata: cv.Metadata,
	}, nil
}

type dbsScanner struct {
	dbs                   []*namespaceDB
	nextDBToScanIndex     int
	resultItr             *queryScanner
	currentNamespace      string
	prefetchLimit         int32
	toSkipKeysFromEmptyNs map[string]bool
}

type namespaceDB struct {
	ns string
	db *couchDatabase
}

func newDBsScanner(dbsToScan []*namespaceDB, prefetchLimit int32, toSkipKeysFromEmptyNs map[string]bool) (*dbsScanner, byte, error) {
	if len(dbsToScan) == 0 {
		return nil, fullScanIteratorValueFormat, nil
	}
	s := &dbsScanner{
		dbs:                   dbsToScan,
		prefetchLimit:         prefetchLimit,
		toSkipKeysFromEmptyNs: toSkipKeysFromEmptyNs,
	}
	if err := s.beginNextDBScan(); err != nil {
		return nil, byte(0), err
	}
	return s, fullScanIteratorValueFormat, nil
}

func (s *dbsScanner) beginNextDBScan() error {
	dbUnderScan := s.dbs[s.nextDBToScanIndex]
	queryScanner, err := newQueryScanner(dbUnderScan.ns, dbUnderScan.db, "", s.prefetchLimit, 0, "", "", "")
	if err != nil {
		return errors.WithMessagef(
			err,
			"failed to create a query scanner for the database %s associated with the namespace %s",
			dbUnderScan.db.dbName,
			dbUnderScan.ns,
		)
	}
	s.resultItr = queryScanner
	s.currentNamespace = dbUnderScan.ns
	s.nextDBToScanIndex++
	return nil
}

// Next returns the key-values present in the namespaceDB. Once a namespaceDB
// is processed, it moves to the next namespaceDB till all are processed.
// The <version, value, metadata> is converted to []byte using a proto.
func (s *dbsScanner) Next() (*statedb.CompositeKey, []byte, error) {
	if s == nil {
		return nil, nil, nil
	}
	for {
		couchDoc, err := s.resultItr.next()
		if err != nil {
			return nil, nil, errors.WithMessagef(
				err,
				"failed to retrieve the next entry from scanner associated with namespace %s",
				s.currentNamespace,
			)
		}
		if couchDoc == nil {
			s.resultItr.Close()
			if len(s.dbs) <= s.nextDBToScanIndex {
				break
			}
			if err := s.beginNextDBScan(); err != nil {
				return nil, nil, err
			}
			continue
		}
		if s.currentNamespace == "" {
			key, err := couchDoc.key()
			if err != nil {
				return nil, nil, errors.WithMessagef(
					err,
					"failed to retrieve key from the couchdoc present in the empty namespace",
				)
			}
			if s.toSkipKeysFromEmptyNs[key] {
				continue
			}
		}
		fields, err := validateAndRetrieveFields(couchDoc)
		if err != nil {
			return nil, nil, errors.WithMessagef(
				err,
				"failed to validate and retrieve fields from couch doc with id %s",
				fields.id,
			)
		}
		dbval, err := encodeValueVersionMetadata(fields.value, []byte(fields.versionAndMetadata))
		if err != nil {
			return nil, nil, errors.WithMessagef(
				err,
				"failed to encode value [%v] version and metadata [%v]",
				fields.value,
				fields.versionAndMetadata,
			)
		}
		return &statedb.CompositeKey{
			Namespace: s.currentNamespace,
			Key:       fields.id,
		}, dbval, nil
	}
	return nil, nil, nil
}

func (s *dbsScanner) Close() {
	if s == nil {
		return
	}
	s.resultItr.Close()
}<|MERGE_RESOLUTION|>--- conflicted
+++ resolved
@@ -19,14 +19,10 @@
 	"github.com/hyperledger/fabric/core/ledger"
 	"github.com/hyperledger/fabric/core/ledger/internal/version"
 	"github.com/hyperledger/fabric/core/ledger/kvledger/txmgmt/statedb"
-<<<<<<< HEAD
-	"github.com/hyperledger/fabric/core/ledger/kvledger/txmgmt/version"
-	"github.com/hyperledger/fabric/core/ledger/util/couchdb"
 	"github.com/hyperledger/fabric/extensions/roles"
+	xstorageapi "github.com/hyperledger/fabric/extensions/storage/api"
 	xcouchdb "github.com/hyperledger/fabric/extensions/storage/couchdb"
 	xstatedb "github.com/hyperledger/fabric/extensions/storage/statedb"
-=======
->>>>>>> 50272f1a
 	"github.com/pkg/errors"
 )
 
@@ -49,7 +45,7 @@
 
 // VersionedDBProvider implements interface VersionedDBProvider
 type VersionedDBProvider struct {
-	couchInstance      *couchInstance
+	couchInstance      *CouchInstance
 	databases          map[string]*VersionedDB
 	mux                sync.Mutex
 	openCounts         uint64
@@ -60,7 +56,7 @@
 // NewVersionedDBProvider instantiates VersionedDBProvider
 func NewVersionedDBProvider(config *ledger.CouchDBConfig, metricsProvider metrics.Provider, sysNamespaces []string) (*VersionedDBProvider, error) {
 	logger.Debugf("constructing CouchDB VersionedDBProvider")
-	couchInstance, err := createCouchInstance(config, metricsProvider)
+	couchInstance, err := CreateCouchInstance(config, metricsProvider)
 	if err != nil {
 		return nil, err
 	}
@@ -88,9 +84,9 @@
 		nil
 }
 
-func checkExpectedDataformatVersion(couchInstance *couchInstance) error {
+func checkExpectedDataformatVersion(couchInstance *CouchInstance) error {
 	databasesToIgnore := []string{fabricInternalDBName}
-	isEmpty, err := couchInstance.isEmpty(databasesToIgnore)
+	isEmpty, err := couchInstance.IsEmpty(databasesToIgnore)
 	if err != nil {
 		return err
 	}
@@ -112,20 +108,20 @@
 	return nil
 }
 
-func readDataformatVersion(couchInstance *couchInstance) (string, error) {
-	db, err := createCouchDatabase(couchInstance, fabricInternalDBName)
+func readDataformatVersion(couchInstance *CouchInstance) (string, error) {
+	db, err := CreateCouchDatabase(couchInstance, fabricInternalDBName)
 	if err != nil {
 		return "", err
 	}
-	doc, _, err := db.readDoc(dataformatVersionDocID)
+	doc, _, err := db.ReadDoc(dataformatVersionDocID)
 	if err != nil || doc == nil {
 		return "", err
 	}
 	return decodeDataformatInfo(doc)
 }
 
-func writeDataFormatVersion(couchInstance *couchInstance, dataformatVersion string) error {
-	db, err := createCouchDatabase(couchInstance, fabricInternalDBName)
+func writeDataFormatVersion(couchInstance *CouchInstance, dataformatVersion string) error {
+	db, err := CreateCouchDatabase(couchInstance, fabricInternalDBName)
 	if err != nil {
 		return err
 	}
@@ -133,7 +129,7 @@
 	if err != nil {
 		return err
 	}
-	_, err = db.saveDoc(dataformatVersionDocID, "", doc)
+	_, err = db.SaveDoc(dataformatVersionDocID, "", doc)
 	return err
 }
 
@@ -167,15 +163,15 @@
 
 // HealthCheck checks to see if the couch instance of the peer is healthy
 func (provider *VersionedDBProvider) HealthCheck(ctx context.Context) error {
-	return provider.couchInstance.healthCheck(ctx)
+	return provider.couchInstance.HealthCheck(ctx)
 }
 
 // VersionedDB implements VersionedDB interface
 type VersionedDB struct {
-	couchInstance      *couchInstance
-	metadataDB         *couchDatabase            // A database per channel to store metadata such as savepoint.
+	couchInstance      *CouchInstance
+	metadataDB         *CouchDatabase            // A database per channel to store metadata such as savepoint.
 	chainName          string                    // The name of the chain/channel.
-	namespaceDBs       map[string]*couchDatabase // One database per namespace.
+	namespaceDBs       map[string]*CouchDatabase // One database per namespace.
 	channelMetadata    *channelMetadata          // Store channel name and namespaceDBInfo
 	committedDataCache *versionsCache            // Used as a local cache during bulk processing of a block.
 	verCacheLock       sync.RWMutex
@@ -184,24 +180,25 @@
 	cache              *cache
 }
 
+func createCouchDB(ci xstorageapi.CouchInstance, dbName string) (xstorageapi.CouchDatabase, error) {
+	return CreateCouchDatabase(ci.(*CouchInstance), dbName)
+}
+
 // newVersionedDB constructs an instance of VersionedDB
-func newVersionedDB(couchInstance *couchInstance, redoLogger *redoLogger, dbName string, cache *cache, nsProvider statedb.NamespaceProvider) (*VersionedDB, error) {
+func newVersionedDB(couchInstance *CouchInstance, redoLogger *redoLogger, dbName string, cache *cache, nsProvider statedb.NamespaceProvider) (*VersionedDB, error) {
 	// CreateCouchDatabase creates a CouchDB database object, as well as the underlying database if it does not exist
 	chainName := dbName
-	dbName = constructMetadataDBName(dbName)
-
-<<<<<<< HEAD
-	metadataDB, err := xcouchdb.HandleCreateCouchDatabase(couchdb.CreateCouchDatabase)(couchInstance, dbName)
-=======
-	metadataDB, err := createCouchDatabase(couchInstance, dbName)
->>>>>>> 50272f1a
-	if err != nil {
-		return nil, err
-	}
-	namespaceDBMap := make(map[string]*couchDatabase)
+	dbName = ConstructMetadataDBName(dbName)
+
+	db, err := xcouchdb.HandleCreateCouchDatabase(createCouchDB)(couchInstance, dbName)
+	if err != nil {
+		return nil, err
+	}
+
+	namespaceDBMap := make(map[string]*CouchDatabase)
 	vdb := &VersionedDB{
 		couchInstance:      couchInstance,
-		metadataDB:         metadataDB,
+		metadataDB:         db.(*CouchDatabase),
 		chainName:          chainName,
 		namespaceDBs:       namespaceDBMap,
 		committedDataCache: newVersionCache(),
@@ -209,11 +206,8 @@
 		cache:              cache,
 	}
 
-<<<<<<< HEAD
 	xstatedb.AddCCUpgradeHandler(chainName, getCCUpgradeHandler(vdb))
 
-=======
->>>>>>> 50272f1a
 	logger.Debugf("chain [%s]: checking for redolog record", chainName)
 	redologRecord, err := redoLogger.load()
 	if err != nil {
@@ -250,22 +244,19 @@
 }
 
 // getNamespaceDBHandle gets the handle to a named chaincode database
-func (vdb *VersionedDB) getNamespaceDBHandle(namespace string) (*couchDatabase, error) {
+func (vdb *VersionedDB) getNamespaceDBHandle(namespace string) (*CouchDatabase, error) {
 	vdb.mux.RLock()
 	db := vdb.namespaceDBs[namespace]
 	vdb.mux.RUnlock()
 	if db != nil {
 		return db, nil
 	}
-	namespaceDBName := constructNamespaceDBName(vdb.chainName, namespace)
+	namespaceDBName := ConstructNamespaceDBName(vdb.chainName, namespace)
 	vdb.mux.Lock()
 	defer vdb.mux.Unlock()
 	db = vdb.namespaceDBs[namespace]
 	if db == nil {
 		var err error
-<<<<<<< HEAD
-		db, err = xcouchdb.CreateCouchDatabase(couchdb.CreateCouchDatabase)(vdb.couchInstance, namespaceDBName)
-=======
 		if _, ok := vdb.channelMetadata.NamespaceDBsInfo[namespace]; !ok {
 			logger.Debugf("[%s] add namespaceDBInfo for namespace %s", vdb.chainName, namespace)
 			vdb.channelMetadata.NamespaceDBsInfo[namespace] = &namespaceDBInfo{
@@ -276,8 +267,7 @@
 				return nil, err
 			}
 		}
-		db, err = createCouchDatabase(vdb.couchInstance, namespaceDBName)
->>>>>>> 50272f1a
+		db, err = CreateCouchDatabase(vdb.couchInstance, namespaceDBName)
 		if err != nil {
 			return nil, err
 		}
@@ -308,7 +298,7 @@
 	}
 	sort.Strings(indexFilesName)
 	for _, fileName := range indexFilesName {
-		_, err = db.createIndex(string(indexFilesData[fileName]))
+		_, err = db.CreateIndex(string(indexFilesData[fileName]))
 		switch {
 		case err != nil:
 			logger.Errorf("error creating index from file [%s] for chaincode [%s] on channel [%s]: %+v",
@@ -480,7 +470,7 @@
 	if err != nil {
 		return nil, err
 	}
-	couchDoc, _, err := db.readDoc(key)
+	couchDoc, _, err := db.ReadDoc(key)
 	if err != nil {
 		return nil, err
 	}
@@ -520,7 +510,7 @@
 // pageSize limits the number of results returned
 func (vdb *VersionedDB) GetStateRangeScanIteratorWithPagination(namespace string, startKey string, endKey string, pageSize int32) (statedb.QueryResultsIterator, error) {
 	logger.Debugf("Entering GetStateRangeScanIteratorWithPagination namespace: %s  startKey: %s  endKey: %s  pageSize: %d", namespace, startKey, endKey, pageSize)
-	internalQueryLimit := vdb.couchInstance.internalQueryLimit()
+	internalQueryLimit := vdb.couchInstance.InternalQueryLimit()
 	db, err := vdb.getNamespaceDBHandle(namespace)
 	if err != nil {
 		return nil, err
@@ -553,20 +543,20 @@
 	return nil
 }
 
-func rangeScanFilterCouchInternalDocs(db *couchDatabase,
+func rangeScanFilterCouchInternalDocs(db *CouchDatabase,
 	startKey, endKey string, queryLimit int32,
-) ([]*queryResult, string, error) {
-	var finalResults []*queryResult
+) ([]*QueryResult, string, error) {
+	var finalResults []*QueryResult
 	var finalNextStartKey string
 	for {
-		results, nextStartKey, err := db.readDocRange(startKey, endKey, queryLimit)
+		results, nextStartKey, err := db.ReadDocRange(startKey, endKey, queryLimit)
 		if err != nil {
 			logger.Debugf("Error calling ReadDocRange(): %s\n", err.Error())
 			return nil, "", err
 		}
-		var filteredResults []*queryResult
+		var filteredResults []*QueryResult
 		for _, doc := range results {
-			if !isCouchInternalKey(doc.id) {
+			if !isCouchInternalKey(doc.ID) {
 				filteredResults = append(filteredResults, doc)
 			}
 		}
@@ -581,7 +571,7 @@
 	}
 	var err error
 	for i := 0; isCouchInternalKey(finalNextStartKey); i++ {
-		_, finalNextStartKey, err = db.readDocRange(finalNextStartKey, endKey, 1)
+		_, finalNextStartKey, err = db.ReadDocRange(finalNextStartKey, endKey, 1)
 		logger.Debugf("i=%d, finalNextStartKey=%s", i, finalNextStartKey)
 		if err != nil {
 			return nil, "", err
@@ -606,7 +596,7 @@
 // ExecuteQueryWithPagination implements method in VersionedDB interface
 func (vdb *VersionedDB) ExecuteQueryWithPagination(namespace, query, bookmark string, pageSize int32) (statedb.QueryResultsIterator, error) {
 	logger.Debugf("Entering ExecuteQueryWithPagination namespace: %s,  query: %s,  bookmark: %s, pageSize: %d", namespace, query, bookmark, pageSize)
-	internalQueryLimit := vdb.couchInstance.internalQueryLimit()
+	internalQueryLimit := vdb.couchInstance.InternalQueryLimit()
 	queryString, err := applyAdditionalQueryOptions(query, internalQueryLimit, bookmark)
 	if err != nil {
 		logger.Errorf("Error calling applyAdditionalQueryOptions(): %s", err.Error())
@@ -634,7 +624,7 @@
 		logger.Debugf("Error calling applyAdditionalQueryOptions(): %s\n", err.Error())
 		return err
 	}
-	queryResult, bookmark, err := scanner.db.queryDocuments(queryString)
+	queryResult, bookmark, err := scanner.db.QueryDocuments(queryString)
 	if err != nil {
 		logger.Debugf("Error calling QueryDocuments(): %s\n", err.Error())
 		return err
@@ -719,12 +709,12 @@
 		if err != nil {
 			return err
 		}
-		if db.couchInstance.conf.WarmIndexesAfterNBlocks > 0 {
-			if db.indexWarmCounter >= db.couchInstance.conf.WarmIndexesAfterNBlocks {
+		if db.CouchInstance.Conf.WarmIndexesAfterNBlocks > 0 {
+			if db.IndexWarmCounter >= db.CouchInstance.Conf.WarmIndexesAfterNBlocks {
 				go db.runWarmIndexAllIndexes()
-				db.indexWarmCounter = 0
+				db.IndexWarmCounter = 0
 			}
-			db.indexWarmCounter++
+			db.IndexWarmCounter++
 		}
 	}
 
@@ -762,51 +752,8 @@
 	// no need to close db since a shared couch instance is used
 }
 
-<<<<<<< HEAD
-// ensureFullCommitAndRecordSavepoint flushes all the dbs (corresponding to `namespaces`) to disk
-// and Record a savepoint in the metadata db.
-// Couch parallelizes writes in cluster or sharded setup and ordering is not guaranteed.
-// Hence we need to fence the savepoint with sync. So ensure_full_commit on all updated
-// namespace DBs is called before savepoint to ensure all block writes are flushed. Savepoint
-// itself is flushed to the metadataDB.
-func (vdb *VersionedDB) ensureFullCommitAndRecordSavepoint(height *version.Height, namespaces []string) error {
-	// ensure full commit to flush all changes on updated namespaces until now to disk
-	// namespace also includes empty namespace which is nothing but metadataDB
-	errsChan := make(chan error, len(namespaces))
-	defer close(errsChan)
-	var commitWg sync.WaitGroup
-	commitWg.Add(len(namespaces))
-
-	for _, ns := range namespaces {
-		go func(ns string) {
-			defer commitWg.Done()
-			db, err := vdb.getNamespaceDBHandle(ns)
-			if err != nil {
-				errsChan <- err
-				return
-			}
-			_, err = db.EnsureFullCommit()
-			if err != nil {
-				errsChan <- err
-				return
-			}
-		}(ns)
-	}
-
-	commitWg.Wait()
-
-	select {
-	case err := <-errsChan:
-		logger.Errorf("Failed to perform full commit")
-		return errors.Wrap(err, "failed to perform full commit")
-	default:
-		logger.Debugf("All changes have been flushed to the disk")
-	}
-
-=======
 // recordSavepoint records a savepoint in the metadata db for the channel.
 func (vdb *VersionedDB) recordSavepoint(height *version.Height) error {
->>>>>>> 50272f1a
 	// If a given height is nil, it denotes that we are committing pvt data of old blocks.
 	// In this case, we should not store a savepoint for recovery. The lastUpdatedOldBlockList
 	// in the pvtstore acts as a savepoint for pvt data.
@@ -817,7 +764,7 @@
 	if err != nil {
 		return err
 	}
-	_, err = vdb.metadataDB.saveDoc(savepointDocID, "", savepointCouchDoc)
+	_, err = vdb.metadataDB.SaveDoc(savepointDocID, "", savepointCouchDoc)
 	if err != nil {
 		logger.Errorf("Failed to save the savepoint to DB %s", err.Error())
 		return err
@@ -828,13 +775,13 @@
 // GetLatestSavePoint implements method in VersionedDB interface
 func (vdb *VersionedDB) GetLatestSavePoint() (*version.Height, error) {
 	var err error
-	couchDoc, _, err := vdb.metadataDB.readDoc(savepointDocID)
+	couchDoc, _, err := vdb.metadataDB.ReadDoc(savepointDocID)
 	if err != nil {
 		logger.Errorf("Failed to read savepoint data %s", err.Error())
 		return nil, err
 	}
 	// ReadDoc() not found (404) will result in nil response, in these cases return height nil
-	if couchDoc == nil || couchDoc.jsonValue == nil {
+	if couchDoc == nil || couchDoc.JSONValue == nil {
 		return nil, nil
 	}
 	return decodeSavepoint(couchDoc)
@@ -865,7 +812,7 @@
 		NamespaceDBsInfo: make(map[string]*namespaceDBInfo),
 	}
 	// retrieve existing DB names
-	dbNames, err := vdb.couchInstance.retrieveApplicationDBNames()
+	dbNames, err := vdb.couchInstance.RetrieveApplicationDBNames()
 	if err != nil {
 		return err
 	}
@@ -879,7 +826,7 @@
 		return err
 	}
 	for _, ns := range namespaces {
-		dbName := constructNamespaceDBName(vdb.chainName, ns)
+		dbName := ConstructNamespaceDBName(vdb.chainName, ns)
 		if _, ok := existingDBNames[dbName]; ok {
 			vdb.channelMetadata.NamespaceDBsInfo[ns] = &namespaceDBInfo{
 				Namespace: ns,
@@ -893,13 +840,13 @@
 // readChannelMetadata returns channel metadata stored in metadataDB
 func (vdb *VersionedDB) readChannelMetadata() (*channelMetadata, error) {
 	var err error
-	couchDoc, _, err := vdb.metadataDB.readDoc(channelMetadataDocID)
+	couchDoc, _, err := vdb.metadataDB.ReadDoc(channelMetadataDocID)
 	if err != nil {
 		logger.Errorf("Failed to read db name mapping data %s", err.Error())
 		return nil, err
 	}
 	// ReadDoc() not found (404) will result in nil response, in these cases return nil
-	if couchDoc == nil || couchDoc.jsonValue == nil {
+	if couchDoc == nil || couchDoc.JSONValue == nil {
 		return nil, nil
 	}
 	return decodeChannelMetadata(couchDoc)
@@ -911,7 +858,7 @@
 	if err != nil {
 		return err
 	}
-	_, err = vdb.metadataDB.saveDoc(channelMetadataDocID, "", couchDoc)
+	_, err = vdb.metadataDB.SaveDoc(channelMetadataDocID, "", couchDoc)
 	return err
 }
 
@@ -949,7 +896,7 @@
 		savepointDocID:       true,
 		channelMetadataDocID: true,
 	}
-	return newDBsScanner(dbsToScan, vdb.couchInstance.internalQueryLimit(), toSkipKeysFromEmptyNs)
+	return newDBsScanner(dbsToScan, vdb.couchInstance.InternalQueryLimit(), toSkipKeysFromEmptyNs)
 }
 
 // ImportState implements method in VersionedDB interface. The function is expected to be used
@@ -1006,7 +953,7 @@
 
 type queryScanner struct {
 	namespace       string
-	db              *couchDatabase
+	db              *CouchDatabase
 	queryDefinition *queryDefinition
 	paginationInfo  *paginationInfo
 	resultsInfo     *resultsInfo
@@ -1028,10 +975,10 @@
 
 type resultsInfo struct {
 	totalRecordsReturned int32
-	results              []*queryResult
-}
-
-func newQueryScanner(namespace string, db *couchDatabase, query string, internalQueryLimit,
+	results              []*QueryResult
+}
+
+func newQueryScanner(namespace string, db *CouchDatabase, query string, internalQueryLimit,
 	limit int32, bookmark, startKey, endKey string) (*queryScanner, error) {
 	scanner := &queryScanner{namespace, db, &queryDefinition{startKey, endKey, query, internalQueryLimit}, &paginationInfo{-1, limit, bookmark}, &resultsInfo{0, nil}, false}
 	var err error
@@ -1070,7 +1017,7 @@
 	}, nil
 }
 
-func (scanner *queryScanner) next() (*couchDoc, error) {
+func (scanner *queryScanner) next() (*CouchDoc, error) {
 	if len(scanner.resultsInfo.results) == 0 {
 		return nil, nil
 	}
@@ -1096,9 +1043,9 @@
 		return nil, nil
 	}
 	result := scanner.resultsInfo.results[scanner.paginationInfo.cursor]
-	return &couchDoc{
-		jsonValue:   result.value,
-		attachments: result.attachments,
+	return &CouchDoc{
+		JSONValue:   result.Value,
+		Attachments: result.Attachments,
 	}, nil
 }
 
@@ -1148,7 +1095,7 @@
 
 type namespaceDB struct {
 	ns string
-	db *couchDatabase
+	db *CouchDatabase
 }
 
 func newDBsScanner(dbsToScan []*namespaceDB, prefetchLimit int32, toSkipKeysFromEmptyNs map[string]bool) (*dbsScanner, byte, error) {
@@ -1173,7 +1120,7 @@
 		return errors.WithMessagef(
 			err,
 			"failed to create a query scanner for the database %s associated with the namespace %s",
-			dbUnderScan.db.dbName,
+			dbUnderScan.db.DBName,
 			dbUnderScan.ns,
 		)
 	}
@@ -1210,7 +1157,7 @@
 			continue
 		}
 		if s.currentNamespace == "" {
-			key, err := couchDoc.key()
+			key, err := couchDoc.Key()
 			if err != nil {
 				return nil, nil, errors.WithMessagef(
 					err,
@@ -1225,7 +1172,7 @@
 		if err != nil {
 			return nil, nil, errors.WithMessagef(
 				err,
-				"failed to validate and retrieve fields from couch doc with id %s",
+				"failed to validate and retrieve fields from couch doc with ID %s",
 				fields.id,
 			)
 		}
