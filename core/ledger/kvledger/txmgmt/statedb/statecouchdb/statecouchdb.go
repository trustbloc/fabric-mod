--- conflicted
+++ resolved
@@ -11,11 +11,7 @@
 	"context"
 	"encoding/json"
 	"fmt"
-	xstatedb "github.com/hyperledger/fabric/extensions/storage/statedb"
-	"strings"
 	"sync"
-
-	xcouchdb "github.com/hyperledger/fabric/extensions/storage/couchdb"
 
 	"github.com/hyperledger/fabric/common/flogging"
 	"github.com/hyperledger/fabric/common/ledger/dataformat"
@@ -24,6 +20,8 @@
 	"github.com/hyperledger/fabric/core/ledger/kvledger/txmgmt/statedb"
 	"github.com/hyperledger/fabric/core/ledger/kvledger/txmgmt/version"
 	"github.com/hyperledger/fabric/core/ledger/util/couchdb"
+	xcouchdb "github.com/hyperledger/fabric/extensions/storage/couchdb"
+	xstatedb "github.com/hyperledger/fabric/extensions/storage/statedb"
 	"github.com/pkg/errors"
 )
 
@@ -177,72 +175,7 @@
 	verCacheLock       sync.RWMutex
 	mux                sync.RWMutex
 	redoLogger         *redoLogger
-<<<<<<< HEAD
-}
-
-type lsccStateCache struct {
-	cache   map[string]*statedb.VersionedValue
-	rwMutex sync.RWMutex
-}
-
-func (l *lsccStateCache) getState(key string) *statedb.VersionedValue {
-	l.rwMutex.RLock()
-	defer l.rwMutex.RUnlock()
-
-	if versionedValue, ok := l.cache[key]; ok {
-		logger.Debugf("key:[%s] found in the lsccStateCache", key)
-		return versionedValue
-	}
-	return nil
-}
-
-func (l *lsccStateCache) updateState(key string, value *statedb.VersionedValue) {
-	l.rwMutex.Lock()
-	defer l.rwMutex.Unlock()
-
-	if _, ok := l.cache[key]; ok {
-		logger.Debugf("key:[%s] is updated in lsccStateCache", key)
-		l.cache[key] = value
-	}
-}
-
-func (l *lsccStateCache) setState(key string, value *statedb.VersionedValue) {
-	l.rwMutex.Lock()
-	defer l.rwMutex.Unlock()
-
-	if l.isCacheFull() {
-		l.evictARandomEntry()
-	}
-
-	logger.Debugf("key:[%s] is stoed in lsccStateCache", key)
-	l.cache[key] = value
-}
-
-//evictEntry evicts lscc entries matching given lscc key
-func (l *lsccStateCache) evictEntry(pattern string) {
-	l.rwMutex.Lock()
-	defer l.rwMutex.Unlock()
-
-	for k := range l.cache {
-		if k == pattern || strings.HasPrefix(k, fmt.Sprintf(lsccKeyPrefix, pattern)) {
-			delete(l.cache, k)
-		}
-	}
-
-}
-
-func (l *lsccStateCache) isCacheFull() bool {
-	return len(l.cache) == lsccCacheSize
-}
-
-func (l *lsccStateCache) evictARandomEntry() {
-	for key := range l.cache {
-		delete(l.cache, key)
-		return
-	}
-=======
 	cache              *statedb.Cache
->>>>>>> d00b96e5
 }
 
 // newVersionedDB constructs an instance of VersionedDB
