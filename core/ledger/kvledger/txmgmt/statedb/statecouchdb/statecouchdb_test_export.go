/*
Copyright IBM Corp. All Rights Reserved.
SPDX-License-Identifier: Apache-2.0
*/

package statecouchdb

import (
	"io/ioutil"
	"os"
	"testing"
	"time"

	"github.com/stretchr/testify/require"

	"github.com/hyperledger/fabric/common/metrics/disabled"
	"github.com/hyperledger/fabric/core/ledger/kvledger/txmgmt/statedb"
	"github.com/hyperledger/fabric/core/ledger/util/couchdb"
<<<<<<< HEAD
	"github.com/hyperledger/fabric/extensions/testutil"
	"github.com/stretchr/testify/assert"
=======
>>>>>>> d00b96e5
)

var couchAddress string

// TestVDBEnv provides a couch db backed versioned db for testing
type TestVDBEnv struct {
	t          testing.TB
	DBProvider statedb.VersionedDBProvider
	config     *couchdb.Config
}

// NewTestVDBEnv instantiates and new couch db backed TestVDB
func NewTestVDBEnv(t testing.TB) *TestVDBEnv {
	return newTestVDBEnvWithCache(t, &statedb.Cache{})
}

func newTestVDBEnvWithCache(t testing.TB, cache *statedb.Cache) *TestVDBEnv {
	t.Logf("Creating new TestVDBEnv")
	redoPath, err := ioutil.TempDir("", "cvdbenv")
	if err != nil {
		t.Fatalf("Failed to create redo log directory: %s", err)
	}
	config := &couchdb.Config{
		Address:             couchAddress,
		Username:            "",
		Password:            "",
		InternalQueryLimit:  1000,
		MaxBatchUpdateSize:  1000,
		MaxRetries:          3,
		MaxRetriesOnStartup: 20,
		RequestTimeout:      35 * time.Second,
		RedoLogPath:         redoPath,
	}
	dbProvider, err := NewVersionedDBProvider(config, &disabled.Provider{}, cache)
	if err != nil {
		t.Fatalf("Error creating CouchDB Provider: %s", err)
	}
	testVDBEnv := &TestVDBEnv{
		t:          t,
		DBProvider: dbProvider,
		config:     config,
	}
	// No cleanup for new test environment.  Need to cleanup per test for each DB used in the test.
	return testVDBEnv
}

func (env *TestVDBEnv) CloseAndReopen() {
	env.DBProvider.Close()
	dbProvider, _ := NewVersionedDBProvider(env.config, &disabled.Provider{}, &statedb.Cache{})
	env.DBProvider = dbProvider
}

// Cleanup drops the test couch databases and closes the db provider
func (env *TestVDBEnv) Cleanup() {
	env.t.Logf("Cleaningup TestVDBEnv")
	cleanupDB(env.t, env.DBProvider.(*VersionedDBProvider).couchInstance)
	env.DBProvider.Close()
	os.RemoveAll(env.config.RedoLogPath)
}

// CleanupDB deletes all the databases other than fabric internal database
func CleanupDB(t testing.TB, dbProvider statedb.VersionedDBProvider) {
<<<<<<< HEAD
	if extDbProvider := testutil.GetExtStateDBProvider(t, dbProvider); extDbProvider != nil {
		dbProvider = extDbProvider
	}

	couchdbProvider, _ := dbProvider.(*VersionedDBProvider)
	for _, v := range couchdbProvider.databases {
		if _, err := v.metadataDB.DropDatabase(); err != nil {
			assert.Failf(t, "DropDatabase %s fails. err: %v", v.metadataDB.DBName, err)
		}
=======
	cleanupDB(t, dbProvider.(*VersionedDBProvider).couchInstance)
}
>>>>>>> d00b96e5

func cleanupDB(t testing.TB, couchInstance *couchdb.CouchInstance) {
	dbNames, err := couchInstance.RetrieveApplicationDBNames()
	require.NoError(t, err)
	for _, dbName := range dbNames {
		if dbName != fabricInternalDBName {
			testutilDropDB(t, couchInstance, dbName)
		}
	}
}

func testutilDropDB(t testing.TB, couchInstance *couchdb.CouchInstance, dbName string) {
	db := &couchdb.CouchDatabase{
		CouchInstance: couchInstance,
		DBName:        dbName,
	}
	response, err := db.DropDatabase()
	require.NoError(t, err)
	require.True(t, response.Ok)
}<|MERGE_RESOLUTION|>--- conflicted
+++ resolved
@@ -16,11 +16,7 @@
 	"github.com/hyperledger/fabric/common/metrics/disabled"
 	"github.com/hyperledger/fabric/core/ledger/kvledger/txmgmt/statedb"
 	"github.com/hyperledger/fabric/core/ledger/util/couchdb"
-<<<<<<< HEAD
 	"github.com/hyperledger/fabric/extensions/testutil"
-	"github.com/stretchr/testify/assert"
-=======
->>>>>>> d00b96e5
 )
 
 var couchAddress string
@@ -83,20 +79,12 @@
 
 // CleanupDB deletes all the databases other than fabric internal database
 func CleanupDB(t testing.TB, dbProvider statedb.VersionedDBProvider) {
-<<<<<<< HEAD
 	if extDbProvider := testutil.GetExtStateDBProvider(t, dbProvider); extDbProvider != nil {
 		dbProvider = extDbProvider
 	}
 
-	couchdbProvider, _ := dbProvider.(*VersionedDBProvider)
-	for _, v := range couchdbProvider.databases {
-		if _, err := v.metadataDB.DropDatabase(); err != nil {
-			assert.Failf(t, "DropDatabase %s fails. err: %v", v.metadataDB.DBName, err)
-		}
-=======
 	cleanupDB(t, dbProvider.(*VersionedDBProvider).couchInstance)
 }
->>>>>>> d00b96e5
 
 func cleanupDB(t testing.TB, couchInstance *couchdb.CouchInstance) {
 	dbNames, err := couchInstance.RetrieveApplicationDBNames()
