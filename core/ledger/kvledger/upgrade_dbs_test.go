--- conflicted
+++ resolved
@@ -7,102 +7,6 @@
 package kvledger
 
 import (
-<<<<<<< HEAD
-	"os"
-	"path/filepath"
-	"testing"
-
-	"github.com/hyperledger/fabric/common/ledger/dataformat"
-	"github.com/hyperledger/fabric/common/ledger/testutil"
-	"github.com/hyperledger/fabric/common/ledger/util/leveldbhelper"
-	"github.com/hyperledger/fabric/core/ledger/kvledger/idstore"
-	"github.com/stretchr/testify/require"
-)
-
-func TestUpgradeDBs(t *testing.T) {
-	conf, cleanup := testConfig(t)
-	defer cleanup()
-	provider := testutilNewProvider(conf, t)
-
-	// upgrade should fail when provider is still open
-	err := UpgradeDBs(conf.RootFSPath)
-	require.Error(t, err, "as another peer node command is executing, wait for that command to complete its execution or terminate it before retrying")
-	provider.Close()
-
-	// load v11 ledger data for upgrade
-	rootFSPath := conf.RootFSPath
-	require.NoError(t, testutil.Unzip("tests/testdata/v11/sample_ledgers/ledgersData.zip", rootFSPath, false))
-	v11LedgerIDs := getLedgerIDs(t, rootFSPath)
-	require.NoError(t, UpgradeIDStoreFormat(rootFSPath))
-
-	err = UpgradeDBs(rootFSPath)
-	require.NoError(t, err)
-
-	// verify idStore has formatKey and metadata entries
-	idStore, err := idstore.OpenIDStore(LedgerProviderPath(conf.RootFSPath))
-	require.NoError(t, err)
-	formatVersion, err := idStore.GetFormat()
-	require.NoError(t, err)
-	require.Equal(t, []byte(dataformat.Version20), formatVersion)
-	metadataLedgerIDs, err := idStore.GetActiveLedgerIDs()
-	require.NoError(t, err)
-	require.ElementsMatch(t, v11LedgerIDs, metadataLedgerIDs)
-	idStore.Close()
-
-	// verify blockstoreIndex, configHistory, history, state, bookkeeper dbs are deleted
-	_, err = os.Stat(filepath.Join(BlockStorePath(rootFSPath), "index"))
-	require.Equal(t, os.IsNotExist(err), true)
-	_, err = os.Stat(ConfigHistoryDBPath(rootFSPath))
-	require.Equal(t, os.IsNotExist(err), true)
-	_, err = os.Stat(HistoryDBPath(rootFSPath))
-	require.Equal(t, os.IsNotExist(err), true)
-	_, err = os.Stat(StateDBPath(rootFSPath))
-	require.Equal(t, os.IsNotExist(err), true)
-	_, err = os.Stat(BookkeeperDBPath(rootFSPath))
-	require.Equal(t, os.IsNotExist(err), true)
-
-	// upgrade again should be successful
-	err = UpgradeDBs(rootFSPath)
-	require.NoError(t, err)
-}
-
-// TODO: Re-enable test after upgrade is implemented in fabric-peer-ext
-//func TestUpgradeIDStoreWrongFormat(t *testing.T) {
-//	conf, cleanup := testConfig(t)
-//	conf.HistoryDBConfig.Enabled = false
-//	defer cleanup()
-//	provider := testutilNewProvider(conf, t)
-//
-//	// change format to a wrong value
-//	err := provider.idStore.PutLedgerIDValue(formatKey, []byte("x.0"), true)
-//	provider.Close()
-//	require.NoError(t, err)
-//
-//	err = UpgradeIDStoreFormat(conf.RootFSPath)
-//	expectedErr := &dataformat.ErrVersionMismatch{
-//		ExpectedVersion: "",
-//		Version:         "x.0",
-//		DBInfo:          fmt.Sprintf("leveldb for channel-IDs at [%s]", LedgerProviderPath(conf.RootFSPath)),
-//	}
-//	require.EqualError(t, err, expectedErr.Error())
-//}
-
-// getLedgerIDs returns ledger ids using ledgerKeyPrefix (available in both old format and new format)
-func getLedgerIDs(t *testing.T, rootFSPath string) []string {
-	dbPath := LedgerProviderPath(rootFSPath)
-	db := leveldbhelper.CreateDB(&leveldbhelper.Conf{DBPath: dbPath})
-	db.Open()
-	idStore := idstore.NewIDStoreWithLevelDB(dbPath, db)
-	defer db.Close()
-	itr := db.GetIterator(ledgerKeyPrefix, ledgerKeyStop)
-	defer itr.Release()
-	var ledgerIDs []string
-	for itr.Next() {
-		require.NoError(t, itr.Error())
-		ledgerIDs = append(ledgerIDs, idStore.DecodeLedgerID(itr.Key(), ledgerKeyPrefix))
-	}
-	return ledgerIDs
-=======
 	"fmt"
 	"testing"
 
@@ -117,8 +21,8 @@
 	defer cleanup()
 	provider := testutilNewProvider(conf, t, &mock.DeployedChaincodeInfoProvider{})
 
-	// change format to a wrong value to test upgradeFormat error path
-	err := provider.idStore.db.Put(formatKey, []byte("x.0"), true)
+	// change format to a wrong value to test UpgradeFormat error path
+	err := provider.idStore.Put(formatKey, []byte("x.0"))
 	provider.Close()
 	require.NoError(t, err)
 
@@ -129,5 +33,4 @@
 		DBInfo:         fmt.Sprintf("leveldb for channel-IDs at [%s]", LedgerProviderPath(conf.RootFSPath)),
 	}
 	require.EqualError(t, err, expectedErr.Error())
->>>>>>> 50272f1a
 }