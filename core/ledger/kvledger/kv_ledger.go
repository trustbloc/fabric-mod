/*
Copyright IBM Corp. All Rights Reserved.

SPDX-License-Identifier: Apache-2.0
*/

package kvledger

import (
	"sync"
	"time"

	"github.com/hyperledger/fabric/common/flogging"
	commonledger "github.com/hyperledger/fabric/common/ledger"
	"github.com/hyperledger/fabric/common/util"
	"github.com/hyperledger/fabric/core/ledger"
	"github.com/hyperledger/fabric/core/ledger/cceventmgmt"
	"github.com/hyperledger/fabric/core/ledger/confighistory"
	"github.com/hyperledger/fabric/core/ledger/kvledger/bookkeeping"
	"github.com/hyperledger/fabric/core/ledger/kvledger/history/historydb"
	"github.com/hyperledger/fabric/core/ledger/kvledger/txmgmt/privacyenabledstate"
	"github.com/hyperledger/fabric/core/ledger/kvledger/txmgmt/txmgr"
	"github.com/hyperledger/fabric/core/ledger/kvledger/txmgmt/txmgr/lockbasedtxmgr"
	"github.com/hyperledger/fabric/core/ledger/ledgerstorage"
	"github.com/hyperledger/fabric/core/ledger/pvtdatapolicy"
	storeapi "github.com/hyperledger/fabric/extensions/collections/api/store"
	"github.com/hyperledger/fabric/protos/common"
	"github.com/hyperledger/fabric/protos/peer"
	"github.com/pkg/errors"
)

var logger = flogging.MustGetLogger("kvledger")

// KVLedger provides an implementation of `ledger.PeerLedger`.
// This implementation provides a key-value based data model
type kvLedger struct {
	ledgerID               string
	blockStore             *ledgerstorage.Store
	txtmgmt                txmgr.TxMgr
	historyDB              historydb.HistoryDB
	configHistoryRetriever ledger.ConfigHistoryRetriever
	blockAPIsRWLock        *sync.RWMutex
	stats                  *ledgerStats
}

// NewKVLedger constructs new `KVLedger`
func newKVLedger(
	ledgerID string,
	blockStore *ledgerstorage.Store,
	versionedDB privacyenabledstate.DB,
	historyDB historydb.HistoryDB,
	configHistoryMgr confighistory.Mgr,
	stateListeners []ledger.StateListener,
	bookkeeperProvider bookkeeping.Provider,
	ccInfoProvider ledger.DeployedChaincodeInfoProvider,
	ccLifecycleEventProvider ledger.ChaincodeLifecycleEventProvider,
	stats *ledgerStats,
	collDataProvider storeapi.Provider,
) (*kvLedger, error) {
	logger.Debugf("Creating KVLedger ledgerID=%s: ", ledgerID)
	// Create a kvLedger for this chain/ledger, which encasulates the underlying
	// id store, blockstore, txmgr (state database), history database
	l := &kvLedger{ledgerID: ledgerID, blockStore: blockStore, historyDB: historyDB, blockAPIsRWLock: &sync.RWMutex{}}

	btlPolicy := pvtdatapolicy.ConstructBTLPolicy(&collectionInfoRetriever{ledgerID, l, ccInfoProvider})
	if err := l.initTxMgr(versionedDB, stateListeners, btlPolicy, bookkeeperProvider, ccInfoProvider); err != nil {
		return nil, err
	}

	l.initBlockStore(btlPolicy)

	// TODO Move the function `GetChaincodeEventListener` to ledger interface and
	// this functionality of regiserting for events to ledgermgmt package so that this
	// is reused across other future ledger implementations
	ccEventListener := versionedDB.GetChaincodeEventListener()
	logger.Debugf("Register state db for chaincode lifecycle events: %t", ccEventListener != nil)
	if ccEventListener != nil {
		cceventmgmt.GetMgr().Register(ledgerID, ccEventListener)
		ccLifecycleEventProvider.RegisterListener(l.ledgerID, &ccEventListenerAdaptor{ccEventListener})
	}
<<<<<<< HEAD
	btlPolicy := pvtdatapolicy.ConstructBTLPolicy(&collectionInfoRetriever{ledgerID, l, ccInfoProvider})
	if err := l.initTxMgr(versionedDB, stateListeners, btlPolicy, bookkeeperProvider, ccInfoProvider, collDataProvider); err != nil {
		return nil, err
	}
	l.initBlockStore(btlPolicy)
=======

>>>>>>> 479f76ea
	//Recover both state DB and history DB if they are out of sync with block storage
	if err := l.recoverDBs(); err != nil {
		panic(errors.WithMessage(err, "error during state DB recovery"))
	}
	l.configHistoryRetriever = configHistoryMgr.GetRetriever(ledgerID, l)

	info, err := l.GetBlockchainInfo()
	if err != nil {
		return nil, err
	}
	// initialize stat with the current height
	stats.updateBlockchainHeight(info.Height)
	l.stats = stats
	return l, nil
}

func (l *kvLedger) initTxMgr(versionedDB privacyenabledstate.DB, stateListeners []ledger.StateListener,
	btlPolicy pvtdatapolicy.BTLPolicy, bookkeeperProvider bookkeeping.Provider, ccInfoProvider ledger.DeployedChaincodeInfoProvider,
	collDataProvider storeapi.Provider) error {
	var err error
<<<<<<< HEAD
	l.txtmgmt, err = lockbasedtxmgr.NewLockBasedTxMgr(l.ledgerID, versionedDB, stateListeners, btlPolicy, bookkeeperProvider, ccInfoProvider, collDataProvider)
	qe, err := l.NewQueryExecutor()
=======
	txmgr, err := lockbasedtxmgr.NewLockBasedTxMgr(l.ledgerID, versionedDB, stateListeners, btlPolicy, bookkeeperProvider, ccInfoProvider)
	if err != nil {
		return err
	}
	l.txtmgmt = txmgr
	// This is a workaround for populating lifecycle cache.
	// See comments on this function for deatils
	qe, err := txmgr.NewQueryExecutorNoCollChecks()
>>>>>>> 479f76ea
	if err != nil {
		return err
	}
	defer qe.Done()
	for _, sl := range stateListeners {
		if err := sl.Initialize(l.ledgerID, qe); err != nil {
			return err
		}
	}
	return err
}

func (l *kvLedger) initBlockStore(btlPolicy pvtdatapolicy.BTLPolicy) {
	l.blockStore.Init(btlPolicy)
}

//Recover the state database and history database (if exist)
//by recommitting last valid blocks
func (l *kvLedger) recoverDBs() error {
	logger.Debugf("Entering recoverDB()")
	if err := l.syncStateAndHistoryDBWithBlockstore(); err != nil {
		return err
	}
	if err := l.syncStateDBWithPvtdatastore(); err != nil {
		return err
	}
	return nil
}

func (l *kvLedger) syncStateAndHistoryDBWithBlockstore() error {
	//If there is no block in blockstorage, nothing to recover.
	info, _ := l.blockStore.GetBlockchainInfo()
	if info.Height == 0 {
		logger.Debug("Block storage is empty.")
		return nil
	}
	lastAvailableBlockNum := info.Height - 1
	recoverables := []recoverable{l.txtmgmt}
	if l.historyDB != nil {
		recoverables = append(recoverables, l.historyDB)
	}
	recoverers := []*recoverer{}
	for _, recoverable := range recoverables {
		recoverFlag, firstBlockNum, err := recoverable.ShouldRecover(lastAvailableBlockNum)
		if err != nil {
			return err
		}
		if recoverFlag {
			recoverers = append(recoverers, &recoverer{firstBlockNum, recoverable})
		}
	}
	if len(recoverers) == 0 {
		return nil
	}
	if len(recoverers) == 1 {
		return l.recommitLostBlocks(recoverers[0].firstBlockNum, lastAvailableBlockNum, recoverers[0].recoverable)
	}

	// both dbs need to be recovered
	if recoverers[0].firstBlockNum > recoverers[1].firstBlockNum {
		// swap (put the lagger db at 0 index)
		recoverers[0], recoverers[1] = recoverers[1], recoverers[0]
	}
	if recoverers[0].firstBlockNum != recoverers[1].firstBlockNum {
		// bring the lagger db equal to the other db
		if err := l.recommitLostBlocks(recoverers[0].firstBlockNum, recoverers[1].firstBlockNum-1,
			recoverers[0].recoverable); err != nil {
			return err
		}
	}
	// get both the db upto block storage
	return l.recommitLostBlocks(recoverers[1].firstBlockNum, lastAvailableBlockNum,
		recoverers[0].recoverable, recoverers[1].recoverable)
}

func (l *kvLedger) syncStateDBWithPvtdatastore() error {
	// TODO: So far, the design philosophy was that the scope of block storage is
	// limited to storing and retrieving blocks data with certain guarantees and statedb is
	// for the state management. The higher layer, 'kvledger', coordinates the acts between
	// the two. However, with maintaining the state of the consumption of blocks (i.e,
	// lastUpdatedOldBlockList for pvtstore reconciliation) within private data block storage
	// breaks that assumption. The knowledge of what blocks have been consumed for the purpose
	// of state update should not lie with the source (i.e., pvtdatastorage). A potential fix
	// is mentioned in FAB-12731
	blocksPvtData, err := l.blockStore.GetLastUpdatedOldBlocksPvtData()
	if err != nil {
		return err
	}
	if err := l.txtmgmt.RemoveStaleAndCommitPvtDataOfOldBlocks(blocksPvtData); err != nil {
		return err
	}
	if err := l.blockStore.ResetLastUpdatedOldBlocksList(); err != nil {
		return err
	}

	return nil
}

//recommitLostBlocks retrieves blocks in specified range and commit the write set to either
//state DB or history DB or both
func (l *kvLedger) recommitLostBlocks(firstBlockNum uint64, lastBlockNum uint64, recoverables ...recoverable) error {
	logger.Infof("Recommitting lost blocks - firstBlockNum=%d, lastBlockNum=%d, recoverables=%#v", firstBlockNum, lastBlockNum, recoverables)
	var err error
	var blockAndPvtdata *ledger.BlockAndPvtData
	for blockNumber := firstBlockNum; blockNumber <= lastBlockNum; blockNumber++ {
		if blockAndPvtdata, err = l.GetPvtDataAndBlockByNum(blockNumber, nil); err != nil {
			return err
		}
		for _, r := range recoverables {
			if err := r.CommitLostBlock(blockAndPvtdata); err != nil {
				return err
			}
		}
	}
	logger.Infof("Recommitted lost blocks - firstBlockNum=%d, lastBlockNum=%d, recoverables=%#v", firstBlockNum, lastBlockNum, recoverables)
	return nil
}

// GetTransactionByID retrieves a transaction by id
func (l *kvLedger) GetTransactionByID(txID string) (*peer.ProcessedTransaction, error) {
	tranEnv, err := l.blockStore.RetrieveTxByID(txID)
	if err != nil {
		return nil, err
	}
	txVResult, err := l.blockStore.RetrieveTxValidationCodeByTxID(txID)
	if err != nil {
		return nil, err
	}
	processedTran := &peer.ProcessedTransaction{TransactionEnvelope: tranEnv, ValidationCode: int32(txVResult)}
	l.blockAPIsRWLock.RLock()
	l.blockAPIsRWLock.RUnlock()
	return processedTran, nil
}

// GetBlockchainInfo returns basic info about blockchain
func (l *kvLedger) GetBlockchainInfo() (*common.BlockchainInfo, error) {
	bcInfo, err := l.blockStore.GetBlockchainInfo()
	l.blockAPIsRWLock.RLock()
	defer l.blockAPIsRWLock.RUnlock()
	return bcInfo, err
}

// GetBlockByNumber returns block at a given height
// blockNumber of  math.MaxUint64 will return last block
func (l *kvLedger) GetBlockByNumber(blockNumber uint64) (*common.Block, error) {
	block, err := l.blockStore.RetrieveBlockByNumber(blockNumber)
	l.blockAPIsRWLock.RLock()
	l.blockAPIsRWLock.RUnlock()
	return block, err
}

// GetBlocksIterator returns an iterator that starts from `startBlockNumber`(inclusive).
// The iterator is a blocking iterator i.e., it blocks till the next block gets available in the ledger
// ResultsIterator contains type BlockHolder
func (l *kvLedger) GetBlocksIterator(startBlockNumber uint64) (commonledger.ResultsIterator, error) {
	blkItr, err := l.blockStore.RetrieveBlocks(startBlockNumber)
	if err != nil {
		return nil, err
	}
	return &blocksItr{l.blockAPIsRWLock, blkItr}, nil
}

// GetBlockByHash returns a block given it's hash
func (l *kvLedger) GetBlockByHash(blockHash []byte) (*common.Block, error) {
	block, err := l.blockStore.RetrieveBlockByHash(blockHash)
	l.blockAPIsRWLock.RLock()
	l.blockAPIsRWLock.RUnlock()
	return block, err
}

// GetBlockByTxID returns a block which contains a transaction
func (l *kvLedger) GetBlockByTxID(txID string) (*common.Block, error) {
	block, err := l.blockStore.RetrieveBlockByTxID(txID)
	l.blockAPIsRWLock.RLock()
	l.blockAPIsRWLock.RUnlock()
	return block, err
}

func (l *kvLedger) GetTxValidationCodeByTxID(txID string) (peer.TxValidationCode, error) {
	txValidationCode, err := l.blockStore.RetrieveTxValidationCodeByTxID(txID)
	l.blockAPIsRWLock.RLock()
	l.blockAPIsRWLock.RUnlock()
	return txValidationCode, err
}

// NewTxSimulator returns new `ledger.TxSimulator`
func (l *kvLedger) NewTxSimulator(txid string) (ledger.TxSimulator, error) {
	return l.txtmgmt.NewTxSimulator(txid)
}

// NewQueryExecutor gives handle to a query executor.
// A client can obtain more than one 'QueryExecutor's for parallel execution.
// Any synchronization should be performed at the implementation level if required
func (l *kvLedger) NewQueryExecutor() (ledger.QueryExecutor, error) {
	return l.txtmgmt.NewQueryExecutor(util.GenerateUUID())
}

// NewHistoryQueryExecutor gives handle to a history query executor.
// A client can obtain more than one 'HistoryQueryExecutor's for parallel execution.
// Any synchronization should be performed at the implementation level if required
// Pass the ledger blockstore so that historical values can be looked up from the chain
func (l *kvLedger) NewHistoryQueryExecutor() (ledger.HistoryQueryExecutor, error) {
	if l.historyDB != nil {
		return l.historyDB.NewHistoryQueryExecutor(l.blockStore)
	}
	return nil, nil
}

// CommitWithPvtData commits the block and the corresponding pvt data in an atomic operation
func (l *kvLedger) CommitWithPvtData(pvtdataAndBlock *ledger.BlockAndPvtData) error {
	var err error
	block := pvtdataAndBlock.Block
	blockNo := pvtdataAndBlock.Block.Header.Number

	startBlockProcessing := time.Now()
	logger.Debugf("[%s] Validating state for block [%d]", l.ledgerID, blockNo)
	txstatsInfo, err := l.txtmgmt.ValidateAndPrepare(pvtdataAndBlock, true)
	if err != nil {
		return err
	}
	elapsedBlockProcessing := time.Since(startBlockProcessing)

	startCommitBlockStorage := time.Now()
	logger.Debugf("[%s] Committing block [%d] to storage", l.ledgerID, blockNo)
	l.blockAPIsRWLock.Lock()
	defer l.blockAPIsRWLock.Unlock()
	if err = l.blockStore.CommitWithPvtData(pvtdataAndBlock); err != nil {
		return err
	}
	elapsedCommitBlockStorage := time.Since(startCommitBlockStorage)

	startCommitState := time.Now()
	logger.Debugf("[%s] Committing block [%d] transactions to state database", l.ledgerID, blockNo)
	if err = l.txtmgmt.Commit(); err != nil {
		panic(errors.WithMessage(err, "error during commit to txmgr"))
	}
	elapsedCommitState := time.Since(startCommitState)

	// History database could be written in parallel with state and/or async as a future optimization,
	// although it has not been a bottleneck...no need to clutter the log with elapsed duration.
	if l.historyDB != nil {
		logger.Debugf("[%s] Committing block [%d] transactions to history database", l.ledgerID, blockNo)
		if err := l.historyDB.Commit(block); err != nil {
			panic(errors.WithMessage(err, "Error during commit to history db"))
		}
	}

	elapsedCommitWithPvtData := time.Since(startBlockProcessing)

	logger.Infof("[%s] Committed block [%d] with %d transaction(s) in %dms (state_validation=%dms block_commit=%dms state_commit=%dms)",
		l.ledgerID, block.Header.Number, len(block.Data.Data),
		elapsedCommitWithPvtData/time.Millisecond,
		elapsedBlockProcessing/time.Millisecond,
		elapsedCommitBlockStorage/time.Millisecond,
		elapsedCommitState/time.Millisecond,
	)
	l.updateBlockStats(blockNo,
		elapsedBlockProcessing,
		elapsedCommitBlockStorage,
		elapsedCommitState,
		txstatsInfo,
	)
	return nil
}

func (l *kvLedger) updateBlockStats(
	blockNum uint64,
	blockProcessingTime time.Duration,
	blockstorageCommitTime time.Duration,
	statedbCommitTime time.Duration,
	txstatsInfo []*txmgr.TxStatInfo,
) {
	l.stats.updateBlockchainHeight(blockNum + 1)
	l.stats.updateBlockProcessingTime(blockProcessingTime)
	l.stats.updateBlockstorageCommitTime(blockstorageCommitTime)
	l.stats.updateStatedbCommitTime(statedbCommitTime)
	l.stats.updateTransactionsStats(txstatsInfo)
}

// GetMissingPvtDataInfoForMostRecentBlocks returns the missing private data information for the
// most recent `maxBlock` blocks which miss at least a private data of a eligible collection.
func (l *kvLedger) GetMissingPvtDataInfoForMostRecentBlocks(maxBlock int) (ledger.MissingPvtDataInfo, error) {
	return l.blockStore.GetMissingPvtDataInfoForMostRecentBlocks(maxBlock)
}

// GetPvtDataAndBlockByNum returns the block and the corresponding pvt data.
// The pvt data is filtered by the list of 'collections' supplied
func (l *kvLedger) GetPvtDataAndBlockByNum(blockNum uint64, filter ledger.PvtNsCollFilter) (*ledger.BlockAndPvtData, error) {
	blockAndPvtdata, err := l.blockStore.GetPvtDataAndBlockByNum(blockNum, filter)
	l.blockAPIsRWLock.RLock()
	l.blockAPIsRWLock.RUnlock()
	return blockAndPvtdata, err
}

// GetPvtDataByNum returns only the pvt data  corresponding to the given block number
// The pvt data is filtered by the list of 'collections' supplied
func (l *kvLedger) GetPvtDataByNum(blockNum uint64, filter ledger.PvtNsCollFilter) ([]*ledger.TxPvtData, error) {
	pvtdata, err := l.blockStore.GetPvtDataByNum(blockNum, filter)
	l.blockAPIsRWLock.RLock()
	l.blockAPIsRWLock.RUnlock()
	return pvtdata, err
}

func (l *kvLedger) GetConfigHistoryRetriever() (ledger.ConfigHistoryRetriever, error) {
	return l.configHistoryRetriever, nil
}

func (l *kvLedger) CommitPvtDataOfOldBlocks(pvtData []*ledger.BlockPvtData) ([]*ledger.PvtdataHashMismatch, error) {
	logger.Debugf("[%s:] Comparing pvtData of [%d] old blocks against the hashes in transaction's rwset to find valid and invalid data",
		l.ledgerID, len(pvtData))
	validPvtData, hashMismatches, err := ConstructValidAndInvalidPvtData(pvtData, l.blockStore)
	if err != nil {
		return nil, err
	}

	logger.Debugf("[%s:] Committing pvtData of [%d] old blocks to the pvtdatastore", l.ledgerID, len(pvtData))
	err = l.blockStore.CommitPvtDataOfOldBlocks(validPvtData)
	if err != nil {
		return nil, err
	}

	logger.Debugf("[%s:] Committing pvtData of [%d] old blocks to the stateDB", l.ledgerID, len(pvtData))
	err = l.txtmgmt.RemoveStaleAndCommitPvtDataOfOldBlocks(validPvtData)
	if err != nil {
		return nil, err
	}

	logger.Debugf("[%s:] Clearing the bookkeeping information from pvtdatastore", l.ledgerID)
	if err := l.blockStore.ResetLastUpdatedOldBlocksList(); err != nil {
		return nil, err
	}

	return hashMismatches, nil
}

func (l *kvLedger) GetMissingPvtDataTracker() (ledger.MissingPvtDataTracker, error) {
	return l, nil
}

// Close closes `KVLedger`
func (l *kvLedger) Close() {
	l.blockStore.Shutdown()
	l.txtmgmt.Shutdown()
}

type blocksItr struct {
	blockAPIsRWLock *sync.RWMutex
	blocksItr       commonledger.ResultsIterator
}

func (itr *blocksItr) Next() (commonledger.QueryResult, error) {
	block, err := itr.blocksItr.Next()
	if err != nil {
		return nil, err
	}
	itr.blockAPIsRWLock.RLock()
	itr.blockAPIsRWLock.RUnlock()
	return block, nil
}

func (itr *blocksItr) Close() {
	itr.blocksItr.Close()
}

type collectionInfoRetriever struct {
	ledgerID     string
	ledger       ledger.PeerLedger
	infoProvider ledger.DeployedChaincodeInfoProvider
}

func (r *collectionInfoRetriever) CollectionInfo(chaincodeName, collectionName string) (*common.StaticCollectionConfig, error) {
	qe, err := r.ledger.NewQueryExecutor()
	if err != nil {
		return nil, err
	}
	defer qe.Done()
	return r.infoProvider.CollectionInfo(r.ledgerID, chaincodeName, collectionName, qe)
}

type ccEventListenerAdaptor struct {
	legacyEventListener cceventmgmt.ChaincodeLifecycleEventListener
}

func (a *ccEventListenerAdaptor) HandleChaincodeDeploy(chaincodeDefinition *ledger.ChaincodeDefinition, dbArtifactsTar []byte) error {
	return a.legacyEventListener.HandleChaincodeDeploy(&cceventmgmt.ChaincodeDefinition{
		Name:              chaincodeDefinition.Name,
		Hash:              chaincodeDefinition.Hash,
		Version:           chaincodeDefinition.Version,
		CollectionConfigs: chaincodeDefinition.CollectionConfigs,
	},
		dbArtifactsTar,
	)
}

func (a *ccEventListenerAdaptor) ChaincodeDeployDone(succeeded bool) {
	a.legacyEventListener.ChaincodeDeployDone(succeeded)
}<|MERGE_RESOLUTION|>--- conflicted
+++ resolved
@@ -63,7 +63,7 @@
 	l := &kvLedger{ledgerID: ledgerID, blockStore: blockStore, historyDB: historyDB, blockAPIsRWLock: &sync.RWMutex{}}
 
 	btlPolicy := pvtdatapolicy.ConstructBTLPolicy(&collectionInfoRetriever{ledgerID, l, ccInfoProvider})
-	if err := l.initTxMgr(versionedDB, stateListeners, btlPolicy, bookkeeperProvider, ccInfoProvider); err != nil {
+	if err := l.initTxMgr(versionedDB, stateListeners, btlPolicy, bookkeeperProvider, ccInfoProvider, collDataProvider); err != nil {
 		return nil, err
 	}
 
@@ -78,15 +78,7 @@
 		cceventmgmt.GetMgr().Register(ledgerID, ccEventListener)
 		ccLifecycleEventProvider.RegisterListener(l.ledgerID, &ccEventListenerAdaptor{ccEventListener})
 	}
-<<<<<<< HEAD
-	btlPolicy := pvtdatapolicy.ConstructBTLPolicy(&collectionInfoRetriever{ledgerID, l, ccInfoProvider})
-	if err := l.initTxMgr(versionedDB, stateListeners, btlPolicy, bookkeeperProvider, ccInfoProvider, collDataProvider); err != nil {
-		return nil, err
-	}
-	l.initBlockStore(btlPolicy)
-=======
-
->>>>>>> 479f76ea
+
 	//Recover both state DB and history DB if they are out of sync with block storage
 	if err := l.recoverDBs(); err != nil {
 		panic(errors.WithMessage(err, "error during state DB recovery"))
@@ -107,11 +99,7 @@
 	btlPolicy pvtdatapolicy.BTLPolicy, bookkeeperProvider bookkeeping.Provider, ccInfoProvider ledger.DeployedChaincodeInfoProvider,
 	collDataProvider storeapi.Provider) error {
 	var err error
-<<<<<<< HEAD
-	l.txtmgmt, err = lockbasedtxmgr.NewLockBasedTxMgr(l.ledgerID, versionedDB, stateListeners, btlPolicy, bookkeeperProvider, ccInfoProvider, collDataProvider)
-	qe, err := l.NewQueryExecutor()
-=======
-	txmgr, err := lockbasedtxmgr.NewLockBasedTxMgr(l.ledgerID, versionedDB, stateListeners, btlPolicy, bookkeeperProvider, ccInfoProvider)
+	txmgr, err := lockbasedtxmgr.NewLockBasedTxMgr(l.ledgerID, versionedDB, stateListeners, btlPolicy, bookkeeperProvider, ccInfoProvider, collDataProvider)
 	if err != nil {
 		return err
 	}
@@ -119,7 +107,6 @@
 	// This is a workaround for populating lifecycle cache.
 	// See comments on this function for deatils
 	qe, err := txmgr.NewQueryExecutorNoCollChecks()
->>>>>>> 479f76ea
 	if err != nil {
 		return err
 	}
