/*
Copyright IBM Corp. 2016 All Rights Reserved.

SPDX-License-Identifier: Apache-2.0
*/

package kvledger

import (
	"fmt"
	"io/ioutil"
	"os"
	"path/filepath"
	"testing"

	"github.com/golang/protobuf/proto"
	"github.com/hyperledger/fabric-protos-go/common"
	"github.com/hyperledger/fabric-protos-go/ledger/queryresult"
	"github.com/hyperledger/fabric-protos-go/peer"
	"github.com/hyperledger/fabric/bccsp/sw"
	configtxtest "github.com/hyperledger/fabric/common/configtx/test"
	"github.com/hyperledger/fabric/common/ledger/blkstorage"
	"github.com/hyperledger/fabric/common/ledger/dataformat"
	"github.com/hyperledger/fabric/common/ledger/testutil"
	"github.com/hyperledger/fabric/common/ledger/util/leveldbhelper"
	"github.com/hyperledger/fabric/common/metrics/disabled"
	"github.com/hyperledger/fabric/common/util"
	"github.com/hyperledger/fabric/core/ledger"
	lgr "github.com/hyperledger/fabric/core/ledger"
	"github.com/hyperledger/fabric/core/ledger/mock"
	xtestutil "github.com/hyperledger/fabric/extensions/testutil"
	"github.com/hyperledger/fabric/protoutil"
	"github.com/stretchr/testify/require"
)

func TestLedgerProvider(t *testing.T) {
	conf, cleanup := testConfig(t)
	defer cleanup()
	provider := testutilNewProvider(conf, t, &mock.DeployedChaincodeInfoProvider{})
	numLedgers := 10
	existingLedgerIDs, err := provider.List()
	require.NoError(t, err)
	require.Len(t, existingLedgerIDs, 0)
	genesisBlocks := make([]*common.Block, numLedgers)
	for i := 0; i < numLedgers; i++ {
		genesisBlock, _ := configtxtest.MakeGenesisBlock(constructTestLedgerID(i))
		genesisBlocks[i] = genesisBlock
		provider.Create(genesisBlock)
	}
	existingLedgerIDs, err = provider.List()
	require.NoError(t, err)
	require.Len(t, existingLedgerIDs, numLedgers)

	// verify formatKey is present in idStore
	s := provider.idStore
	val, err := s.GetFormat()
	require.NoError(t, err)
	require.Equal(t, []byte(dataformat.CurrentFormat), val)

	provider.Close()

	provider = testutilNewProvider(conf, t, &mock.DeployedChaincodeInfoProvider{})
	defer provider.Close()
	ledgerIds, _ := provider.List()
	require.Len(t, ledgerIds, numLedgers)
	for i := 0; i < numLedgers; i++ {
		require.Equal(t, constructTestLedgerID(i), ledgerIds[i])
	}
	for i := 0; i < numLedgers; i++ {
		ledgerid := constructTestLedgerID(i)
		status, _ := provider.Exists(ledgerid)
		require.True(t, status)
		ledger, err := provider.Open(ledgerid)
		require.NoError(t, err)
		bcInfo, err := ledger.GetBlockchainInfo()
		ledger.Close()
		require.NoError(t, err)
		require.Equal(t, uint64(1), bcInfo.Height)

		// check that the genesis block was persisted in the provider's db
		s := provider.idStore
<<<<<<< HEAD
		active, exists, err := s.LedgerIDActive(ledgerid)
=======
		gbBytesInProviderStore, err := s.db.Get(s.encodeLedgerKey(ledgerid, ledgerKeyPrefix))
		require.NoError(t, err)
		gb := &common.Block{}
		require.NoError(t, proto.Unmarshal(gbBytesInProviderStore, gb))
		require.True(t, proto.Equal(gb, genesisBlocks[i]), "proto messages are not equal")

		// check that ledger metadata keys were persisted in idStore with active status
		val, err := s.db.Get(s.encodeLedgerKey(ledgerid, metadataKeyPrefix))
>>>>>>> 50272f1a
		require.NoError(t, err)
		require.True(t, exists)
		require.True(t, active)
	}
	gb, _ := configtxtest.MakeGenesisBlock(constructTestLedgerID(2))
	_, err = provider.Create(gb)
	require.Equal(t, ErrLedgerIDExists, err)

	status, err := provider.Exists(constructTestLedgerID(numLedgers))
	require.NoError(t, err, "Failed to check for ledger existence")
	require.Equal(t, status, false)

	_, err = provider.Open(constructTestLedgerID(numLedgers))
	require.Equal(t, ErrNonExistingLedgerID, err)
}

func TestGetActiveLedgerIDsIteratorError(t *testing.T) {
	t.Skip("This test should be moved to the leveldb-specific unit tests since it's not compatible with the couch implementation.")
	conf, cleanup := testConfig(t)
	defer cleanup()
	provider := testutilNewProvider(conf, t, &mock.DeployedChaincodeInfoProvider{})

	for i := 0; i < 2; i++ {
		genesisBlock, _ := configtxtest.MakeGenesisBlock(constructTestLedgerID(i))
		provider.Create(genesisBlock)
	}

	// close provider to trigger db error
	provider.Close()
	_, err := provider.idStore.GetActiveLedgerIDs()
	require.EqualError(t, err, "error getting ledger ids from idStore: leveldb: closed")
}

<<<<<<< HEAD
// TODO: This test should be moved to the leveldb-specific unit tests since it's not compatible with the couch implementation.
//func TestLedgerMetataDataUnmarshalError(t *testing.T) {
//	conf, cleanup := testConfig(t)
//	defer cleanup()
//	provider := testutilNewProvider(conf, t)
//	defer provider.Close()
//
//	ledgerID := constructTestLedgerID(0)
//	genesisBlock, _ := configtxtest.MakeGenesisBlock(ledgerID)
//	provider.Create(genesisBlock)
//
//	// put invalid bytes for the metatdata key
//	provider.idStore.db.Put(idstore.EncodeLedgerKey(ledgerID, metadataKeyPrefix), []byte("invalid"), true)
//
//	_, err := provider.List()
//	require.EqualError(t, err, "error unmarshalling ledger metadata: unexpected EOF")
//
//	_, err = provider.Open(ledgerID)
//	require.EqualError(t, err, "error unmarshalling ledger metadata: unexpected EOF")
//}
=======
func TestLedgerMetataDataUnmarshalError(t *testing.T) {
	conf, cleanup := testConfig(t)
	defer cleanup()
	provider := testutilNewProvider(conf, t, &mock.DeployedChaincodeInfoProvider{})
	defer provider.Close()

	ledgerID := constructTestLedgerID(0)
	genesisBlock, _ := configtxtest.MakeGenesisBlock(ledgerID)
	provider.Create(genesisBlock)

	// put invalid bytes for the metatdata key
	provider.idStore.db.Put(provider.idStore.encodeLedgerKey(ledgerID, metadataKeyPrefix), []byte("invalid"), true)

	_, err := provider.List()
	require.EqualError(t, err, "error unmarshalling ledger metadata: unexpected EOF")

	_, err = provider.Open(ledgerID)
	require.EqualError(t, err, "error unmarshalling ledger metadata: unexpected EOF")
}
>>>>>>> 50272f1a

func TestNewProviderIdStoreFormatError(t *testing.T) {
	t.Skip("This test should be re-enabled after the couch DB ID store supports upgrade")
	conf, cleanup := testConfig(t)
	defer cleanup()

	require.NoError(t, testutil.Unzip("tests/testdata/v11/sample_ledgers/ledgersData.zip", conf.RootFSPath, false))

	// NewProvider fails because ledgerProvider (idStore) has old format
	_, err := NewProvider(
		&lgr.Initializer{
			DeployedChaincodeInfoProvider: &mock.DeployedChaincodeInfoProvider{},
			MetricsProvider:               &disabled.Provider{},
			Config:                        conf,
		},
	)
	require.EqualError(t, err, fmt.Sprintf("unexpected format. db info = [leveldb at [%s]], data format = [], expected format = [2.0]", LedgerProviderPath(conf.RootFSPath)))
}

func TestUpgradeIDStoreFormatDBError(t *testing.T) {
	t.Skip("This test should be re-enabled after the couch DB ID store supports upgrade")
	conf, cleanup := testConfig(t)
	defer cleanup()
	provider := testutilNewProvider(conf, t, &mock.DeployedChaincodeInfoProvider{})
	provider.Close()

<<<<<<< HEAD
	err := provider.idStore.UpgradeFormat()
	require.EqualError(t, err, "error retrieving leveldb key [[]byte{0x66}]: leveldb: closed")
=======
	err := provider.idStore.upgradeFormat()
	dbPath := LedgerProviderPath(conf.RootFSPath)
	require.EqualError(t, err, fmt.Sprintf("error while trying to see if the leveldb at path [%s] is empty: leveldb: closed", dbPath))
}

func TestCheckUpgradeEligibilityV1x(t *testing.T) {
	conf, cleanup := testConfig(t)
	defer cleanup()
	dbPath := LedgerProviderPath(conf.RootFSPath)
	db := leveldbhelper.CreateDB(&leveldbhelper.Conf{DBPath: dbPath})
	idStore := &idStore{db, dbPath}
	db.Open()
	defer db.Close()

	// write a tmpKey so that idStore is not be empty
	err := idStore.db.Put([]byte("tmpKey"), []byte("tmpValue"), true)
	require.NoError(t, err)

	eligible, err := idStore.checkUpgradeEligibility()
	require.NoError(t, err)
	require.True(t, eligible)
}

func TestCheckUpgradeEligibilityCurrentVersion(t *testing.T) {
	conf, cleanup := testConfig(t)
	defer cleanup()
	dbPath := LedgerProviderPath(conf.RootFSPath)
	db := leveldbhelper.CreateDB(&leveldbhelper.Conf{DBPath: dbPath})
	idStore := &idStore{db, dbPath}
	db.Open()
	defer db.Close()

	err := idStore.db.Put(formatKey, []byte(dataformat.CurrentFormat), true)
	require.NoError(t, err)

	eligible, err := idStore.checkUpgradeEligibility()
	require.NoError(t, err)
	require.False(t, eligible)
}

func TestCheckUpgradeEligibilityBadFormat(t *testing.T) {
	conf, cleanup := testConfig(t)
	defer cleanup()
	dbPath := LedgerProviderPath(conf.RootFSPath)
	db := leveldbhelper.CreateDB(&leveldbhelper.Conf{DBPath: dbPath})
	idStore := &idStore{db, dbPath}
	db.Open()
	defer db.Close()

	err := idStore.db.Put(formatKey, []byte("x.0"), true)
	require.NoError(t, err)

	expectedErr := &dataformat.ErrFormatMismatch{
		ExpectedFormat: dataformat.PreviousFormat,
		Format:         "x.0",
		DBInfo:         fmt.Sprintf("leveldb for channel-IDs at [%s]", LedgerProviderPath(conf.RootFSPath)),
	}
	eligible, err := idStore.checkUpgradeEligibility()
	require.EqualError(t, err, expectedErr.Error())
	require.False(t, eligible)
}

func TestCheckUpgradeEligibilityEmptyDB(t *testing.T) {
	conf, cleanup := testConfig(t)
	defer cleanup()
	dbPath := LedgerProviderPath(conf.RootFSPath)
	db := leveldbhelper.CreateDB(&leveldbhelper.Conf{DBPath: dbPath})
	idStore := &idStore{db, dbPath}
	db.Open()
	defer db.Close()

	eligible, err := idStore.checkUpgradeEligibility()
	require.NoError(t, err)
	require.False(t, eligible)
>>>>>>> 50272f1a
}

func TestLedgerProviderHistoryDBDisabled(t *testing.T) {
	conf, cleanup := testConfig(t)
	conf.HistoryDBConfig.Enabled = false
	defer cleanup()
	provider := testutilNewProvider(conf, t, &mock.DeployedChaincodeInfoProvider{})
	numLedgers := 10
	existingLedgerIDs, err := provider.List()
	require.NoError(t, err)
	require.Len(t, existingLedgerIDs, 0)
	genesisBlocks := make([]*common.Block, numLedgers)
	for i := 0; i < numLedgers; i++ {
		genesisBlock, _ := configtxtest.MakeGenesisBlock(constructTestLedgerID(i))
		genesisBlocks[i] = genesisBlock
		provider.Create(genesisBlock)
	}
	existingLedgerIDs, err = provider.List()
	require.NoError(t, err)
	require.Len(t, existingLedgerIDs, numLedgers)

	provider.Close()

	provider = testutilNewProvider(conf, t, &mock.DeployedChaincodeInfoProvider{})
	defer provider.Close()
	ledgerIds, _ := provider.List()
	require.Len(t, ledgerIds, numLedgers)
	t.Logf("ledgerIDs=%#v", ledgerIds)
	for i := 0; i < numLedgers; i++ {
		require.Equal(t, constructTestLedgerID(i), ledgerIds[i])
	}
	for i := 0; i < numLedgers; i++ {
		ledgerid := constructTestLedgerID(i)
		status, _ := provider.Exists(ledgerid)
		require.True(t, status)
		ledger, err := provider.Open(ledgerid)
		require.NoError(t, err)
		bcInfo, err := ledger.GetBlockchainInfo()
		ledger.Close()
		require.NoError(t, err)
		require.Equal(t, uint64(1), bcInfo.Height)

		// check that the genesis block was persisted in the provider's db
		s := provider.idStore
<<<<<<< HEAD
		gb, err := s.GetGenesisBlock(ledgerid)
		require.NoError(t, err)
		assert.True(t, proto.Equal(gb, genesisBlocks[i]), "proto messages are not equal")
=======
		gbBytesInProviderStore, err := s.db.Get(s.encodeLedgerKey(ledgerid, ledgerKeyPrefix))
		require.NoError(t, err)
		gb := &common.Block{}
		require.NoError(t, proto.Unmarshal(gbBytesInProviderStore, gb))
		require.True(t, proto.Equal(gb, genesisBlocks[i]), "proto messages are not equal")
>>>>>>> 50272f1a
	}
	gb, _ := configtxtest.MakeGenesisBlock(constructTestLedgerID(2))
	_, err = provider.Create(gb)
	require.Equal(t, ErrLedgerIDExists, err)

	status, err := provider.Exists(constructTestLedgerID(numLedgers))
	require.NoError(t, err, "Failed to check for ledger existence")
	require.Equal(t, status, false)

	_, err = provider.Open(constructTestLedgerID(numLedgers))
	require.Equal(t, ErrNonExistingLedgerID, err)

}

func TestRecovery(t *testing.T) {
	conf, cleanup := testConfig(t)
	defer cleanup()
	provider1 := testutilNewProvider(conf, t, &mock.DeployedChaincodeInfoProvider{})
	defer provider1.Close()

	// now create the genesis block
	genesisBlock, _ := configtxtest.MakeGenesisBlock(constructTestLedgerID(1))
	ledger, err := provider1.open(constructTestLedgerID(1))
	require.NoError(t, err)
	ledger.CommitLegacy(&lgr.BlockAndPvtData{Block: genesisBlock}, &lgr.CommitOptions{})
	ledger.Close()

	// Case 1: assume a crash happens, force underconstruction flag to be set to simulate
	// a failure where ledgerid is being created - ie., block is written but flag is not unset
	provider1.idStore.SetUnderConstructionFlag(constructTestLedgerID(1))
	provider1.Close()

	// construct a new provider1 to invoke recovery
	provider1 = testutilNewProvider(conf, t, &mock.DeployedChaincodeInfoProvider{})
	// verify the underecoveryflag and open the ledger
<<<<<<< HEAD
	flag, err := provider1.idStore.GetUnderConstructionFlag()
	assert.NoError(t, err, "Failed to read the underconstruction flag")
	assert.Equal(t, "", flag)
=======
	flag, err := provider1.idStore.getUnderConstructionFlag()
	require.NoError(t, err, "Failed to read the underconstruction flag")
	require.Equal(t, "", flag)
>>>>>>> 50272f1a
	ledger, err = provider1.Open(constructTestLedgerID(1))
	require.NoError(t, err, "Failed to open the ledger")
	ledger.Close()

	// Case 0: assume a crash happens before the genesis block of ledger 2 is committed
	// Open the ID store (inventory of chainIds/ledgerIds)
	provider1.idStore.SetUnderConstructionFlag(constructTestLedgerID(2))
	provider1.Close()

	// construct a new provider to invoke recovery
	provider2 := testutilNewProvider(conf, t, &mock.DeployedChaincodeInfoProvider{})
	defer provider2.Close()
<<<<<<< HEAD
	assert.NoError(t, err, "Provider failed to recover an underConstructionLedger")
	flag, err = provider2.idStore.GetUnderConstructionFlag()
	assert.NoError(t, err, "Failed to read the underconstruction flag")
	assert.Equal(t, "", flag)
=======
	require.NoError(t, err, "Provider failed to recover an underConstructionLedger")
	flag, err = provider2.idStore.getUnderConstructionFlag()
	require.NoError(t, err, "Failed to read the underconstruction flag")
	require.Equal(t, "", flag)
>>>>>>> 50272f1a
}

func TestRecoveryHistoryDBDisabled(t *testing.T) {
	conf, cleanup := testConfig(t)
	conf.HistoryDBConfig.Enabled = false
	defer cleanup()
	provider1 := testutilNewProvider(conf, t, &mock.DeployedChaincodeInfoProvider{})
	defer provider1.Close()

	// now create the genesis block
	genesisBlock, _ := configtxtest.MakeGenesisBlock(constructTestLedgerID(1))
	ledger, err := provider1.open(constructTestLedgerID(1))
	require.NoError(t, err, "Failed to open the ledger")
	ledger.CommitLegacy(&lgr.BlockAndPvtData{Block: genesisBlock}, &lgr.CommitOptions{})
	ledger.Close()

	// Case 1: assume a crash happens, force underconstruction flag to be set to simulate
	// a failure where ledgerid is being created - ie., block is written but flag is not unset
	provider1.idStore.SetUnderConstructionFlag(constructTestLedgerID(1))
	provider1.Close()

	// construct a new provider to invoke recovery
	provider2 := testutilNewProvider(conf, t, &mock.DeployedChaincodeInfoProvider{})
	defer provider2.Close()
	// verify the underecoveryflag and open the ledger
<<<<<<< HEAD
	flag, err := provider2.idStore.GetUnderConstructionFlag()
	assert.NoError(t, err, "Failed to read the underconstruction flag")
	assert.Equal(t, "", flag)
=======
	flag, err := provider2.idStore.getUnderConstructionFlag()
	require.NoError(t, err, "Failed to read the underconstruction flag")
	require.Equal(t, "", flag)
>>>>>>> 50272f1a
	ledger, err = provider2.Open(constructTestLedgerID(1))
	require.NoError(t, err, "Failed to open the ledger")
	ledger.Close()

	// Case 0: assume a crash happens before the genesis block of ledger 2 is committed
	// Open the ID store (inventory of chainIds/ledgerIds)
	provider2.idStore.SetUnderConstructionFlag(constructTestLedgerID(2))
	provider2.Close()

	// construct a new provider to invoke recovery
	provider3 := testutilNewProvider(conf, t, &mock.DeployedChaincodeInfoProvider{})
	defer provider3.Close()
<<<<<<< HEAD
	assert.NoError(t, err, "Provider failed to recover an underConstructionLedger")
	flag, err = provider3.idStore.GetUnderConstructionFlag()
	assert.NoError(t, err, "Failed to read the underconstruction flag")
	assert.Equal(t, "", flag)
=======
	require.NoError(t, err, "Provider failed to recover an underConstructionLedger")
	flag, err = provider3.idStore.getUnderConstructionFlag()
	require.NoError(t, err, "Failed to read the underconstruction flag")
	require.Equal(t, "", flag)
>>>>>>> 50272f1a
}

func TestMultipleLedgerBasicRW(t *testing.T) {
	conf, cleanup := testConfig(t)
	defer cleanup()
	provider1 := testutilNewProvider(conf, t, &mock.DeployedChaincodeInfoProvider{})
	defer provider1.Close()

	numLedgers := 10
	ledgers := make([]lgr.PeerLedger, numLedgers)
	for i := 0; i < numLedgers; i++ {
		bg, gb := testutil.NewBlockGenerator(t, constructTestLedgerID(i), false)
		l, err := provider1.Create(gb)
		require.NoError(t, err)
		ledgers[i] = l
		txid := util.GenerateUUID()
		s, _ := l.NewTxSimulator(txid)
		err = s.SetState("ns", "testKey", []byte(fmt.Sprintf("testValue_%d", i)))
		s.Done()
		require.NoError(t, err)
		res, err := s.GetTxSimulationResults()
		require.NoError(t, err)
		pubSimBytes, _ := res.GetPubSimulationBytes()
		b := bg.NextBlock([][]byte{pubSimBytes})
		err = l.CommitLegacy(&lgr.BlockAndPvtData{Block: b}, &ledger.CommitOptions{})
		l.Close()
		require.NoError(t, err)
	}

	provider1.Close()

	provider2 := testutilNewProvider(conf, t, &mock.DeployedChaincodeInfoProvider{})
	defer provider2.Close()
	ledgers = make([]lgr.PeerLedger, numLedgers)
	for i := 0; i < numLedgers; i++ {
		l, err := provider2.Open(constructTestLedgerID(i))
		require.NoError(t, err)
		ledgers[i] = l
	}

	for i, l := range ledgers {
		q, _ := l.NewQueryExecutor()
		val, err := q.GetState("ns", "testKey")
		q.Done()
		require.NoError(t, err)
		require.Equal(t, []byte(fmt.Sprintf("testValue_%d", i)), val)
		l.Close()
	}
}

func TestLedgerBackup(t *testing.T) {
	//setup extension test environment
	_, _, destroy := xtestutil.SetupExtTestEnv()
	defer destroy()
	ledgerid := "TestLedger"
	basePath, err := ioutil.TempDir("", "kvledger")
	require.NoError(t, err, "Failed to create ledger directory")
	defer os.RemoveAll(basePath)
	originalPath := filepath.Join(basePath, "kvledger1")
	restorePath := filepath.Join(basePath, "kvledger2")

	// create and populate a ledger in the original environment
	origConf := &lgr.Config{
		RootFSPath:    originalPath,
		StateDBConfig: &lgr.StateDBConfig{},
		PrivateDataConfig: &lgr.PrivateDataConfig{
			MaxBatchSize:    5000,
			BatchesInterval: 1000,
			PurgeInterval:   100,
		},
		HistoryDBConfig: &lgr.HistoryDBConfig{
			Enabled: true,
		},
		SnapshotsConfig: &lgr.SnapshotsConfig{
			RootDir: filepath.Join(originalPath, "snapshots"),
		},
	}
	provider := testutilNewProvider(origConf, t, &mock.DeployedChaincodeInfoProvider{})
	bg, gb := testutil.NewBlockGenerator(t, ledgerid, false)
	gbHash := protoutil.BlockHeaderHash(gb.Header)
	ledger, _ := provider.Create(gb)

	txid := util.GenerateUUID()
	simulator, _ := ledger.NewTxSimulator(txid)
	simulator.SetState("ns1", "key1", []byte("value1"))
	simulator.SetState("ns1", "key2", []byte("value2"))
	simulator.SetState("ns1", "key3", []byte("value3"))
	simulator.Done()
	simRes, _ := simulator.GetTxSimulationResults()
	pubSimBytes, _ := simRes.GetPubSimulationBytes()
	block1 := bg.NextBlock([][]byte{pubSimBytes})
	ledger.CommitLegacy(&lgr.BlockAndPvtData{Block: block1}, &lgr.CommitOptions{})

	txid = util.GenerateUUID()
	simulator, _ = ledger.NewTxSimulator(txid)
	simulator.SetState("ns1", "key1", []byte("value4"))
	simulator.SetState("ns1", "key2", []byte("value5"))
	simulator.SetState("ns1", "key3", []byte("value6"))
	simulator.Done()
	simRes, _ = simulator.GetTxSimulationResults()
	pubSimBytes, _ = simRes.GetPubSimulationBytes()
	block2 := bg.NextBlock([][]byte{pubSimBytes})
	ledger.CommitLegacy(&lgr.BlockAndPvtData{Block: block2}, &lgr.CommitOptions{})

	ledger.Close()
	provider.Close()

	// remove the statedb, historydb, and block indexes (they are supposed to be auto created during opening of an existing ledger)
	// and rename the originalPath to restorePath
	require.NoError(t, os.RemoveAll(StateDBPath(originalPath)))
	require.NoError(t, os.RemoveAll(HistoryDBPath(originalPath)))
	require.NoError(t, os.RemoveAll(filepath.Join(BlockStorePath(originalPath), blkstorage.IndexDir)))
	require.NoError(t, os.Rename(originalPath, restorePath))

	// Instantiate the ledger from restore environment and this should behave exactly as it would have in the original environment
	restoreConf := &lgr.Config{
		RootFSPath:    restorePath,
		StateDBConfig: &lgr.StateDBConfig{},
		PrivateDataConfig: &lgr.PrivateDataConfig{
			MaxBatchSize:    5000,
			BatchesInterval: 1000,
			PurgeInterval:   100,
		},
		HistoryDBConfig: &lgr.HistoryDBConfig{
			Enabled: true,
		},
		SnapshotsConfig: &lgr.SnapshotsConfig{
			RootDir: filepath.Join(restorePath, "snapshots"),
		},
	}
	provider = testutilNewProvider(restoreConf, t, &mock.DeployedChaincodeInfoProvider{})
	defer provider.Close()

	_, err = provider.Create(gb)
	require.Equal(t, ErrLedgerIDExists, err)

	ledger, _ = provider.Open(ledgerid)
	defer ledger.Close()

	block1Hash := protoutil.BlockHeaderHash(block1.Header)
	block2Hash := protoutil.BlockHeaderHash(block2.Header)
	bcInfo, _ := ledger.GetBlockchainInfo()
	require.Equal(t, &common.BlockchainInfo{
		Height: 3, CurrentBlockHash: block2Hash, PreviousBlockHash: block1Hash,
	}, bcInfo)

	b0, _ := ledger.GetBlockByHash(gbHash)
	require.True(t, proto.Equal(b0, gb), "proto messages are not equal")

	b1, _ := ledger.GetBlockByHash(block1Hash)
	require.True(t, proto.Equal(b1, block1), "proto messages are not equal")

	b2, _ := ledger.GetBlockByHash(block2Hash)
	require.True(t, proto.Equal(b2, block2), "proto messages are not equal")

	b0, _ = ledger.GetBlockByNumber(0)
	require.True(t, proto.Equal(b0, gb), "proto messages are not equal")

	b1, _ = ledger.GetBlockByNumber(1)
	require.True(t, proto.Equal(b1, block1), "proto messages are not equal")

	b2, _ = ledger.GetBlockByNumber(2)
	require.True(t, proto.Equal(b2, block2), "proto messages are not equal")

	// get the tran id from the 2nd block, then use it to test GetTransactionByID()
	txEnvBytes2 := block1.Data.Data[0]
	txEnv2, err := protoutil.GetEnvelopeFromBlock(txEnvBytes2)
	require.NoError(t, err, "Error upon GetEnvelopeFromBlock")
	payload2, err := protoutil.UnmarshalPayload(txEnv2.Payload)
	require.NoError(t, err, "Error upon GetPayload")
	chdr, err := protoutil.UnmarshalChannelHeader(payload2.Header.ChannelHeader)
	require.NoError(t, err, "Error upon GetChannelHeaderFromBytes")
	txID2 := chdr.TxId
	processedTran2, err := ledger.GetTransactionByID(txID2)
	require.NoError(t, err, "Error upon GetTransactionByID")
	// get the tran envelope from the retrieved ProcessedTransaction
	retrievedTxEnv2 := processedTran2.TransactionEnvelope
	require.Equal(t, txEnv2, retrievedTxEnv2)

	qe, _ := ledger.NewQueryExecutor()
	value1, _ := qe.GetState("ns1", "key1")
	require.Equal(t, []byte("value4"), value1)

	hqe, err := ledger.NewHistoryQueryExecutor()
	require.NoError(t, err)
	itr, err := hqe.GetHistoryForKey("ns1", "key1")
	require.NoError(t, err)
	defer itr.Close()

	result1, err := itr.Next()
	require.NoError(t, err)
	require.Equal(t, []byte("value4"), result1.(*queryresult.KeyModification).Value)
	result2, err := itr.Next()
	require.NoError(t, err)
	require.Equal(t, []byte("value1"), result2.(*queryresult.KeyModification).Value)
}

func constructTestLedgerID(i int) string {
	return fmt.Sprintf("ledger_%06d", i)
}

func testConfig(t *testing.T) (conf *lgr.Config, cleanup func()) {
	path, err := ioutil.TempDir("", "kvledger")
	require.NoError(t, err, "Failed to create test ledger directory")
	//setup extension test environment
	_, _, destroy := xtestutil.SetupExtTestEnv()
	conf = &lgr.Config{
		RootFSPath: path,
		StateDBConfig: &lgr.StateDBConfig{
			CouchDB: xtestutil.TestLedgerConf().StateDBConfig.CouchDB,
		},
		PrivateDataConfig: &lgr.PrivateDataConfig{
			MaxBatchSize:    5000,
			BatchesInterval: 1000,
			PurgeInterval:   100,
		},
		HistoryDBConfig: &lgr.HistoryDBConfig{
			Enabled: true,
		},
		SnapshotsConfig: &lgr.SnapshotsConfig{
			RootDir: filepath.Join(path, "snapshots"),
		},
	}
	cleanup = func() {
		os.RemoveAll(path)
		destroy()
	}

	return conf, cleanup
}

func testutilNewProvider(conf *lgr.Config, t *testing.T, ccInfoProvider *mock.DeployedChaincodeInfoProvider) *Provider {
	cryptoProvider, err := sw.NewDefaultSecurityLevelWithKeystore(sw.NewDummyKeyStore())
	require.NoError(t, err)

	conf.StateDBConfig.CouchDB = xtestutil.TestLedgerConf().StateDBConfig.CouchDB
	provider, err := NewProvider(
		&lgr.Initializer{
			DeployedChaincodeInfoProvider: ccInfoProvider,
			MetricsProvider:               &disabled.Provider{},
			Config:                        conf,
			HashProvider:                  cryptoProvider,
		},
	)
	require.NoError(t, err, "Failed to create new Provider")
	return provider
}

func testutilNewProviderWithCollectionConfig(
	t *testing.T,
	namespace string,
	btlConfigs map[string]uint64,
	conf *lgr.Config,
) *Provider {
	provider := testutilNewProvider(conf, t, &mock.DeployedChaincodeInfoProvider{})
	mockCCInfoProvider := provider.initializer.DeployedChaincodeInfoProvider.(*mock.DeployedChaincodeInfoProvider)
	collMap := map[string]*peer.StaticCollectionConfig{}
	var collConf []*peer.CollectionConfig
	for collName, btl := range btlConfigs {
		staticConf := &peer.StaticCollectionConfig{Name: collName, BlockToLive: btl}
		collMap[collName] = staticConf
		collectionConf := &peer.CollectionConfig{}
		collectionConf.Payload = &peer.CollectionConfig_StaticCollectionConfig{StaticCollectionConfig: staticConf}
		collConf = append(collConf, collectionConf)
	}
	collectionConfPkg := &peer.CollectionConfigPackage{Config: collConf}

	mockCCInfoProvider.ChaincodeInfoStub = func(channelName, ccName string, qe lgr.SimpleQueryExecutor) (*lgr.DeployedChaincodeInfo, error) {
		if ccName == namespace {
			return &lgr.DeployedChaincodeInfo{
				Name: namespace, ExplicitCollectionConfigPkg: collectionConfPkg}, nil
		}
		return nil, nil
	}

	mockCCInfoProvider.AllCollectionsConfigPkgStub = func(channelName, ccName string, qe lgr.SimpleQueryExecutor) (*peer.CollectionConfigPackage, error) {
		if ccName == namespace {
			return collectionConfPkg, nil
		}
		return nil, nil
	}

	mockCCInfoProvider.CollectionInfoStub = func(channelName, ccName, collName string, qe lgr.SimpleQueryExecutor) (*peer.StaticCollectionConfig, error) {
		if ccName == namespace {
			return collMap[collName], nil
		}
		return nil, nil
	}
	return provider
}<|MERGE_RESOLUTION|>--- conflicted
+++ resolved
@@ -22,11 +22,11 @@
 	"github.com/hyperledger/fabric/common/ledger/blkstorage"
 	"github.com/hyperledger/fabric/common/ledger/dataformat"
 	"github.com/hyperledger/fabric/common/ledger/testutil"
-	"github.com/hyperledger/fabric/common/ledger/util/leveldbhelper"
 	"github.com/hyperledger/fabric/common/metrics/disabled"
 	"github.com/hyperledger/fabric/common/util"
 	"github.com/hyperledger/fabric/core/ledger"
 	lgr "github.com/hyperledger/fabric/core/ledger"
+	"github.com/hyperledger/fabric/core/ledger/kvledger/msgs"
 	"github.com/hyperledger/fabric/core/ledger/mock"
 	xtestutil "github.com/hyperledger/fabric/extensions/testutil"
 	"github.com/hyperledger/fabric/protoutil"
@@ -53,7 +53,7 @@
 
 	// verify formatKey is present in idStore
 	s := provider.idStore
-	val, err := s.GetFormat()
+	val, err := s.Get(formatKey)
 	require.NoError(t, err)
 	require.Equal(t, []byte(dataformat.CurrentFormat), val)
 
@@ -79,21 +79,17 @@
 
 		// check that the genesis block was persisted in the provider's db
 		s := provider.idStore
-<<<<<<< HEAD
-		active, exists, err := s.LedgerIDActive(ledgerid)
-=======
-		gbBytesInProviderStore, err := s.db.Get(s.encodeLedgerKey(ledgerid, ledgerKeyPrefix))
+		gbBytesInProviderStore, err := s.Get(encodeLedgerKey(ledgerid, ledgerKeyPrefix))
 		require.NoError(t, err)
 		gb := &common.Block{}
 		require.NoError(t, proto.Unmarshal(gbBytesInProviderStore, gb))
 		require.True(t, proto.Equal(gb, genesisBlocks[i]), "proto messages are not equal")
 
 		// check that ledger metadata keys were persisted in idStore with active status
-		val, err := s.db.Get(s.encodeLedgerKey(ledgerid, metadataKeyPrefix))
->>>>>>> 50272f1a
-		require.NoError(t, err)
-		require.True(t, exists)
-		require.True(t, active)
+		val, err := s.Get(encodeLedgerKey(ledgerid, metadataKeyPrefix))
+		metadata := &msgs.LedgerMetadata{}
+		require.NoError(t, proto.Unmarshal(val, metadata))
+		require.Equal(t, msgs.Status_ACTIVE, metadata.Status)
 	}
 	gb, _ := configtxtest.MakeGenesisBlock(constructTestLedgerID(2))
 	_, err = provider.Create(gb)
@@ -118,34 +114,12 @@
 		provider.Create(genesisBlock)
 	}
 
-	// close provider to trigger db error
+	// Close provider to trigger db error
 	provider.Close()
 	_, err := provider.idStore.GetActiveLedgerIDs()
 	require.EqualError(t, err, "error getting ledger ids from idStore: leveldb: closed")
 }
 
-<<<<<<< HEAD
-// TODO: This test should be moved to the leveldb-specific unit tests since it's not compatible with the couch implementation.
-//func TestLedgerMetataDataUnmarshalError(t *testing.T) {
-//	conf, cleanup := testConfig(t)
-//	defer cleanup()
-//	provider := testutilNewProvider(conf, t)
-//	defer provider.Close()
-//
-//	ledgerID := constructTestLedgerID(0)
-//	genesisBlock, _ := configtxtest.MakeGenesisBlock(ledgerID)
-//	provider.Create(genesisBlock)
-//
-//	// put invalid bytes for the metatdata key
-//	provider.idStore.db.Put(idstore.EncodeLedgerKey(ledgerID, metadataKeyPrefix), []byte("invalid"), true)
-//
-//	_, err := provider.List()
-//	require.EqualError(t, err, "error unmarshalling ledger metadata: unexpected EOF")
-//
-//	_, err = provider.Open(ledgerID)
-//	require.EqualError(t, err, "error unmarshalling ledger metadata: unexpected EOF")
-//}
-=======
 func TestLedgerMetataDataUnmarshalError(t *testing.T) {
 	conf, cleanup := testConfig(t)
 	defer cleanup()
@@ -157,7 +131,7 @@
 	provider.Create(genesisBlock)
 
 	// put invalid bytes for the metatdata key
-	provider.idStore.db.Put(provider.idStore.encodeLedgerKey(ledgerID, metadataKeyPrefix), []byte("invalid"), true)
+	provider.idStore.Put(encodeLedgerKey(ledgerID, metadataKeyPrefix), []byte("invalid"))
 
 	_, err := provider.List()
 	require.EqualError(t, err, "error unmarshalling ledger metadata: unexpected EOF")
@@ -165,7 +139,6 @@
 	_, err = provider.Open(ledgerID)
 	require.EqualError(t, err, "error unmarshalling ledger metadata: unexpected EOF")
 }
->>>>>>> 50272f1a
 
 func TestNewProviderIdStoreFormatError(t *testing.T) {
 	t.Skip("This test should be re-enabled after the couch DB ID store supports upgrade")
@@ -192,85 +165,9 @@
 	provider := testutilNewProvider(conf, t, &mock.DeployedChaincodeInfoProvider{})
 	provider.Close()
 
-<<<<<<< HEAD
 	err := provider.idStore.UpgradeFormat()
-	require.EqualError(t, err, "error retrieving leveldb key [[]byte{0x66}]: leveldb: closed")
-=======
-	err := provider.idStore.upgradeFormat()
 	dbPath := LedgerProviderPath(conf.RootFSPath)
 	require.EqualError(t, err, fmt.Sprintf("error while trying to see if the leveldb at path [%s] is empty: leveldb: closed", dbPath))
-}
-
-func TestCheckUpgradeEligibilityV1x(t *testing.T) {
-	conf, cleanup := testConfig(t)
-	defer cleanup()
-	dbPath := LedgerProviderPath(conf.RootFSPath)
-	db := leveldbhelper.CreateDB(&leveldbhelper.Conf{DBPath: dbPath})
-	idStore := &idStore{db, dbPath}
-	db.Open()
-	defer db.Close()
-
-	// write a tmpKey so that idStore is not be empty
-	err := idStore.db.Put([]byte("tmpKey"), []byte("tmpValue"), true)
-	require.NoError(t, err)
-
-	eligible, err := idStore.checkUpgradeEligibility()
-	require.NoError(t, err)
-	require.True(t, eligible)
-}
-
-func TestCheckUpgradeEligibilityCurrentVersion(t *testing.T) {
-	conf, cleanup := testConfig(t)
-	defer cleanup()
-	dbPath := LedgerProviderPath(conf.RootFSPath)
-	db := leveldbhelper.CreateDB(&leveldbhelper.Conf{DBPath: dbPath})
-	idStore := &idStore{db, dbPath}
-	db.Open()
-	defer db.Close()
-
-	err := idStore.db.Put(formatKey, []byte(dataformat.CurrentFormat), true)
-	require.NoError(t, err)
-
-	eligible, err := idStore.checkUpgradeEligibility()
-	require.NoError(t, err)
-	require.False(t, eligible)
-}
-
-func TestCheckUpgradeEligibilityBadFormat(t *testing.T) {
-	conf, cleanup := testConfig(t)
-	defer cleanup()
-	dbPath := LedgerProviderPath(conf.RootFSPath)
-	db := leveldbhelper.CreateDB(&leveldbhelper.Conf{DBPath: dbPath})
-	idStore := &idStore{db, dbPath}
-	db.Open()
-	defer db.Close()
-
-	err := idStore.db.Put(formatKey, []byte("x.0"), true)
-	require.NoError(t, err)
-
-	expectedErr := &dataformat.ErrFormatMismatch{
-		ExpectedFormat: dataformat.PreviousFormat,
-		Format:         "x.0",
-		DBInfo:         fmt.Sprintf("leveldb for channel-IDs at [%s]", LedgerProviderPath(conf.RootFSPath)),
-	}
-	eligible, err := idStore.checkUpgradeEligibility()
-	require.EqualError(t, err, expectedErr.Error())
-	require.False(t, eligible)
-}
-
-func TestCheckUpgradeEligibilityEmptyDB(t *testing.T) {
-	conf, cleanup := testConfig(t)
-	defer cleanup()
-	dbPath := LedgerProviderPath(conf.RootFSPath)
-	db := leveldbhelper.CreateDB(&leveldbhelper.Conf{DBPath: dbPath})
-	idStore := &idStore{db, dbPath}
-	db.Open()
-	defer db.Close()
-
-	eligible, err := idStore.checkUpgradeEligibility()
-	require.NoError(t, err)
-	require.False(t, eligible)
->>>>>>> 50272f1a
 }
 
 func TestLedgerProviderHistoryDBDisabled(t *testing.T) {
@@ -315,17 +212,11 @@
 
 		// check that the genesis block was persisted in the provider's db
 		s := provider.idStore
-<<<<<<< HEAD
-		gb, err := s.GetGenesisBlock(ledgerid)
-		require.NoError(t, err)
-		assert.True(t, proto.Equal(gb, genesisBlocks[i]), "proto messages are not equal")
-=======
-		gbBytesInProviderStore, err := s.db.Get(s.encodeLedgerKey(ledgerid, ledgerKeyPrefix))
+		gbBytesInProviderStore, err := s.Get(encodeLedgerKey(ledgerid, ledgerKeyPrefix))
 		require.NoError(t, err)
 		gb := &common.Block{}
 		require.NoError(t, proto.Unmarshal(gbBytesInProviderStore, gb))
 		require.True(t, proto.Equal(gb, genesisBlocks[i]), "proto messages are not equal")
->>>>>>> 50272f1a
 	}
 	gb, _ := configtxtest.MakeGenesisBlock(constructTestLedgerID(2))
 	_, err = provider.Create(gb)
@@ -361,15 +252,9 @@
 	// construct a new provider1 to invoke recovery
 	provider1 = testutilNewProvider(conf, t, &mock.DeployedChaincodeInfoProvider{})
 	// verify the underecoveryflag and open the ledger
-<<<<<<< HEAD
 	flag, err := provider1.idStore.GetUnderConstructionFlag()
-	assert.NoError(t, err, "Failed to read the underconstruction flag")
-	assert.Equal(t, "", flag)
-=======
-	flag, err := provider1.idStore.getUnderConstructionFlag()
 	require.NoError(t, err, "Failed to read the underconstruction flag")
 	require.Equal(t, "", flag)
->>>>>>> 50272f1a
 	ledger, err = provider1.Open(constructTestLedgerID(1))
 	require.NoError(t, err, "Failed to open the ledger")
 	ledger.Close()
@@ -382,17 +267,10 @@
 	// construct a new provider to invoke recovery
 	provider2 := testutilNewProvider(conf, t, &mock.DeployedChaincodeInfoProvider{})
 	defer provider2.Close()
-<<<<<<< HEAD
-	assert.NoError(t, err, "Provider failed to recover an underConstructionLedger")
+	require.NoError(t, err, "Provider failed to recover an underConstructionLedger")
 	flag, err = provider2.idStore.GetUnderConstructionFlag()
-	assert.NoError(t, err, "Failed to read the underconstruction flag")
-	assert.Equal(t, "", flag)
-=======
-	require.NoError(t, err, "Provider failed to recover an underConstructionLedger")
-	flag, err = provider2.idStore.getUnderConstructionFlag()
 	require.NoError(t, err, "Failed to read the underconstruction flag")
 	require.Equal(t, "", flag)
->>>>>>> 50272f1a
 }
 
 func TestRecoveryHistoryDBDisabled(t *testing.T) {
@@ -418,15 +296,9 @@
 	provider2 := testutilNewProvider(conf, t, &mock.DeployedChaincodeInfoProvider{})
 	defer provider2.Close()
 	// verify the underecoveryflag and open the ledger
-<<<<<<< HEAD
 	flag, err := provider2.idStore.GetUnderConstructionFlag()
-	assert.NoError(t, err, "Failed to read the underconstruction flag")
-	assert.Equal(t, "", flag)
-=======
-	flag, err := provider2.idStore.getUnderConstructionFlag()
 	require.NoError(t, err, "Failed to read the underconstruction flag")
 	require.Equal(t, "", flag)
->>>>>>> 50272f1a
 	ledger, err = provider2.Open(constructTestLedgerID(1))
 	require.NoError(t, err, "Failed to open the ledger")
 	ledger.Close()
@@ -439,17 +311,10 @@
 	// construct a new provider to invoke recovery
 	provider3 := testutilNewProvider(conf, t, &mock.DeployedChaincodeInfoProvider{})
 	defer provider3.Close()
-<<<<<<< HEAD
-	assert.NoError(t, err, "Provider failed to recover an underConstructionLedger")
+	require.NoError(t, err, "Provider failed to recover an underConstructionLedger")
 	flag, err = provider3.idStore.GetUnderConstructionFlag()
-	assert.NoError(t, err, "Failed to read the underconstruction flag")
-	assert.Equal(t, "", flag)
-=======
-	require.NoError(t, err, "Provider failed to recover an underConstructionLedger")
-	flag, err = provider3.idStore.getUnderConstructionFlag()
 	require.NoError(t, err, "Failed to read the underconstruction flag")
 	require.Equal(t, "", flag)
->>>>>>> 50272f1a
 }
 
 func TestMultipleLedgerBasicRW(t *testing.T) {
@@ -739,4 +604,12 @@
 		return nil, nil
 	}
 	return provider
+}
+
+func encodeLedgerKey(ledgerID string, prefix []byte) []byte {
+	return append(prefix, []byte(ledgerID)...)
+}
+
+func decodeLedgerID(key []byte, prefix []byte) string {
+	return string(key[len(prefix):])
 }