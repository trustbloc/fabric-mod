--- conflicted
+++ resolved
@@ -67,13 +67,8 @@
 		assert.Equal(t, uint64(1), bcInfo.Height)
 
 		// check that the genesis block was persisted in the provider's db
-<<<<<<< HEAD
-		s := provider.(*Provider).idStore
+		s := provider.idStore
 		gbBytesInProviderStore, err := s.GetLedgeIDValue(ledgerid)
-=======
-		s := provider.idStore
-		gbBytesInProviderStore, err := s.db.Get(s.encodeLedgerKey(ledgerid))
->>>>>>> 479f76ea
 		assert.NoError(t, err)
 		gb := &common.Block{}
 		assert.NoError(t, proto.Unmarshal(gbBytesInProviderStore, gb))
@@ -134,7 +129,7 @@
 
 		// check that the genesis block was persisted in the provider's db
 		s := provider.idStore
-		gbBytesInProviderStore, err := s.db.Get(s.encodeLedgerKey(ledgerid))
+		gbBytesInProviderStore, err := s.GetLedgeIDValue(ledgerid)
 		assert.NoError(t, err)
 		gb := &common.Block{}
 		assert.NoError(t, proto.Unmarshal(gbBytesInProviderStore, gb))
@@ -166,13 +161,13 @@
 
 	// Case 1: assume a crash happens, force underconstruction flag to be set to simulate
 	// a failure where ledgerid is being created - ie., block is written but flag is not unset
-	provider.idStore.setUnderConstructionFlag(constructTestLedgerID(1))
+	provider.idStore.SetUnderConstructionFlag(constructTestLedgerID(1))
 	provider.Close()
 
 	// construct a new provider to invoke recovery
 	provider = testutilNewProvider(conf, t)
 	// verify the underecoveryflag and open the ledger
-	flag, err := provider.idStore.getUnderConstructionFlag()
+	flag, err := provider.idStore.GetUnderConstructionFlag()
 	assert.NoError(t, err, "Failed to read the underconstruction flag")
 	assert.Equal(t, "", flag)
 	ledger, err = provider.Open(constructTestLedgerID(1))
@@ -181,13 +176,13 @@
 
 	// Case 0: assume a crash happens before the genesis block of ledger 2 is committed
 	// Open the ID store (inventory of chainIds/ledgerIds)
-	provider.idStore.setUnderConstructionFlag(constructTestLedgerID(2))
+	provider.idStore.SetUnderConstructionFlag(constructTestLedgerID(2))
 	provider.Close()
 
 	// construct a new provider to invoke recovery
 	provider = testutilNewProvider(conf, t)
 	assert.NoError(t, err, "Provider failed to recover an underConstructionLedger")
-	flag, err = provider.idStore.getUnderConstructionFlag()
+	flag, err = provider.idStore.GetUnderConstructionFlag()
 	assert.NoError(t, err, "Failed to read the underconstruction flag")
 	assert.Equal(t, "", flag)
 
@@ -207,21 +202,13 @@
 
 	// Case 1: assume a crash happens, force underconstruction flag to be set to simulate
 	// a failure where ledgerid is being created - ie., block is written but flag is not unset
-<<<<<<< HEAD
-	provider.(*Provider).idStore.SetUnderConstructionFlag(constructTestLedgerID(1))
-=======
-	provider.idStore.setUnderConstructionFlag(constructTestLedgerID(1))
->>>>>>> 479f76ea
+	provider.idStore.SetUnderConstructionFlag(constructTestLedgerID(1))
 	provider.Close()
 
 	// construct a new provider to invoke recovery
 	provider = testutilNewProvider(conf, t)
 	// verify the underecoveryflag and open the ledger
-<<<<<<< HEAD
-	flag, err := provider.(*Provider).idStore.GetUnderConstructionFlag()
-=======
-	flag, err := provider.idStore.getUnderConstructionFlag()
->>>>>>> 479f76ea
+	flag, err := provider.idStore.GetUnderConstructionFlag()
 	assert.NoError(t, err, "Failed to read the underconstruction flag")
 	assert.Equal(t, "", flag)
 	ledger, err = provider.Open(constructTestLedgerID(1))
@@ -230,21 +217,13 @@
 
 	// Case 0: assume a crash happens before the genesis block of ledger 2 is committed
 	// Open the ID store (inventory of chainIds/ledgerIds)
-<<<<<<< HEAD
-	provider.(*Provider).idStore.SetUnderConstructionFlag(constructTestLedgerID(2))
-=======
-	provider.idStore.setUnderConstructionFlag(constructTestLedgerID(2))
->>>>>>> 479f76ea
+	provider.idStore.SetUnderConstructionFlag(constructTestLedgerID(2))
 	provider.Close()
 
 	// construct a new provider to invoke recovery
 	provider = testutilNewProvider(conf, t)
 	assert.NoError(t, err, "Provider failed to recover an underConstructionLedger")
-<<<<<<< HEAD
-	flag, err = provider.(*Provider).idStore.GetUnderConstructionFlag()
-=======
-	flag, err = provider.idStore.getUnderConstructionFlag()
->>>>>>> 479f76ea
+	flag, err = provider.idStore.GetUnderConstructionFlag()
 	assert.NoError(t, err, "Failed to read the underconstruction flag")
 	assert.Equal(t, "", flag)
 
@@ -307,12 +286,6 @@
 	restorePath := filepath.Join(basePath, "kvledger2")
 
 	// create and populate a ledger in the original environment
-<<<<<<< HEAD
-	env1 := createTestEnv(t, originalPath)
-	defer env1.cleanup()
-
-	provider := testutilNewProvider(t)
-=======
 	origConf := &lgr.Config{
 		RootFSPath: originalPath,
 		StateDB: &lgr.StateDB{
@@ -329,7 +302,6 @@
 		},
 	}
 	provider := testutilNewProvider(origConf, t)
->>>>>>> 479f76ea
 	bg, gb := testutil.NewBlockGenerator(t, ledgerid, false)
 	gbHash := protoutil.BlockHeaderHash(gb.Header)
 	ledger, _ := provider.Create(gb)
@@ -359,12 +331,6 @@
 	ledger.Close()
 	provider.Close()
 
-<<<<<<< HEAD
-	// Create restore environment
-	env := createTestEnvWithoutSetupExtTestEnv(t, restorePath)
-
-=======
->>>>>>> 479f76ea
 	// remove the statedb, historydb, and block indexes (they are supposed to be auto created during opening of an existing ledger)
 	// and rename the originalPath to restorePath
 	assert.NoError(t, os.RemoveAll(filepath.Join(originalPath, "stateLeveldb")))
