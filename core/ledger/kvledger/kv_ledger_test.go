--- conflicted
+++ resolved
@@ -109,11 +109,7 @@
 	require.True(t, proto.Equal(b0, gb), "proto messages are not equal")
 
 	b1, _ = ledger.GetBlockByNumber(1)
-<<<<<<< HEAD
-	assert.True(t, proto.Equal(block1, b1), "proto messages are not equal")
-=======
 	require.Equal(t, block1, b1)
->>>>>>> 50272f1a
 
 	// get the tran id from the 2nd block, then use it to test GetTransactionByID()
 	txEnvBytes2 := block1.Data.Data[0]
@@ -800,7 +796,7 @@
 	require.NoError(t, err)
 	require.False(t, isPvtStoreAhead)
 
-	// close and reopen.
+	// Close and reopen.
 	lgr.Close()
 	provider.Close()
 
@@ -829,7 +825,7 @@
 	err = kvlgr.pvtdataStore.Commit(lastBlkAndPvtData.Block.Header.Number, validTxPvtData, validTxMissingPvtData)
 	require.NoError(t, err)
 
-	// close and reopen.
+	// Close and reopen.
 	lgr1.Close()
 	provider1.Close()
 
