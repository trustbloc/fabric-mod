--- conflicted
+++ resolved
@@ -74,12 +74,8 @@
 			HealthCheckRegistry:             initializer.HealthCheckRegistry,
 			Config:                          initializer.Config,
 			CustomTxProcessors:              initializer.CustomTxProcessors,
-<<<<<<< HEAD
-			Hasher:                          initializer.Hasher,
+			HashProvider:                    initializer.HashProvider,
 			CollDataProvider:                initializer.CollDataProvider,
-=======
-			HashProvider:                    initializer.HashProvider,
->>>>>>> 50272f1a
 		},
 	)
 	if err != nil {
