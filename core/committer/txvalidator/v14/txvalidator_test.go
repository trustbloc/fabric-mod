/*
Copyright IBM Corp. All Rights Reserved.

SPDX-License-Identifier: Apache-2.0
*/

package txvalidator

import (
	"io/ioutil"
	"os"
	"testing"

	"github.com/golang/protobuf/proto"
	"github.com/hyperledger/fabric-protos-go/common"
	"github.com/hyperledger/fabric-protos-go/peer"
	"github.com/hyperledger/fabric/bccsp/sw"
	"github.com/hyperledger/fabric/common/configtx/test"
	"github.com/hyperledger/fabric/common/ledger/testutil"
	"github.com/hyperledger/fabric/common/semaphore"
	util2 "github.com/hyperledger/fabric/common/util"
	"github.com/hyperledger/fabric/core/committer/txvalidator/mocks"
	"github.com/hyperledger/fabric/core/common/sysccprovider"
	ledger2 "github.com/hyperledger/fabric/core/ledger"
	"github.com/hyperledger/fabric/core/ledger/ledgermgmt"
	"github.com/hyperledger/fabric/core/ledger/ledgermgmt/ledgermgmttest"
	"github.com/hyperledger/fabric/core/ledger/util"
	ledgerUtil "github.com/hyperledger/fabric/core/ledger/util"
	mocktxvalidator "github.com/hyperledger/fabric/core/mocks/txvalidator"
	"github.com/hyperledger/fabric/core/mocks/validator"
	xtestutil "github.com/hyperledger/fabric/extensions/testutil"
	"github.com/hyperledger/fabric/msp"
	mspmgmt "github.com/hyperledger/fabric/msp/mgmt"
	msptesttools "github.com/hyperledger/fabric/msp/mgmt/testtools"
	"github.com/hyperledger/fabric/protoutil"
	"github.com/stretchr/testify/assert"
)

func testValidationWithNTXes(t *testing.T, ledger ledger2.PeerLedger, gbHash []byte, nBlocks int) {
	txid := util2.GenerateUUID()
	simulator, _ := ledger.NewTxSimulator(txid)
	simulator.SetState("ns1", "key1", []byte("value1"))
	simulator.SetState("ns1", "key2", []byte("value2"))
	simulator.SetState("ns1", "key3", []byte("value3"))
	simulator.Done()

	simRes, _ := simulator.GetTxSimulationResults()
	pubSimulationResBytes, _ := simRes.GetPubSimulationBytes()
	_, err := testutil.ConstructBytesProposalResponsePayload("v1", pubSimulationResBytes)
	if err != nil {
		t.Fatalf("Could not construct ProposalResponsePayload bytes, err: %s", err)
	}

	cryptoProvider, err := sw.NewDefaultSecurityLevelWithKeystore(sw.NewDummyKeyStore())
	assert.NoError(t, err)
	mockVsccValidator := &validator.MockVsccValidator{}
	mockCapabilities := &mocks.ApplicationCapabilities{}
	mockCapabilities.On("ForbidDuplicateTXIdInBlock").Return(false)
	tValidator := &TxValidator{
		ChannelID:        "",
		Semaphore:        semaphore.New(10),
		ChannelResources: &mocktxvalidator.Support{LedgerVal: ledger, ACVal: mockCapabilities},
		Vscc:             mockVsccValidator,
		CryptoProvider:   cryptoProvider,
	}

	bcInfo, _ := ledger.GetBlockchainInfo()
	assert.Equal(t, &common.BlockchainInfo{
		Height: 1, CurrentBlockHash: gbHash, PreviousBlockHash: nil,
	}, bcInfo)

	sr := [][]byte{}
	for i := 0; i < nBlocks; i++ {
		sr = append(sr, pubSimulationResBytes)
	}
	block := testutil.ConstructBlock(t, 1, gbHash, sr, true)

	tValidator.Validate(block)

	txsfltr := util.TxValidationFlags(block.Metadata.Metadata[common.BlockMetadataIndex_TRANSACTIONS_FILTER])

	for i := 0; i < nBlocks; i++ {
		assert.True(t, txsfltr.IsSetTo(i, peer.TxValidationCode_VALID))
	}
}

func TestDetectTXIdDuplicates(t *testing.T) {
	txids := []string{"", "1", "2", "3", "", "2", ""}
	txsfltr := ledgerUtil.NewTxValidationFlags(len(txids))
	markTXIdDuplicates(txids, txsfltr)
	assert.True(t, txsfltr.IsSetTo(0, peer.TxValidationCode_NOT_VALIDATED))
	assert.True(t, txsfltr.IsSetTo(1, peer.TxValidationCode_NOT_VALIDATED))
	assert.True(t, txsfltr.IsSetTo(2, peer.TxValidationCode_NOT_VALIDATED))
	assert.True(t, txsfltr.IsSetTo(3, peer.TxValidationCode_NOT_VALIDATED))
	assert.True(t, txsfltr.IsSetTo(4, peer.TxValidationCode_NOT_VALIDATED))
	assert.True(t, txsfltr.IsSetTo(5, peer.TxValidationCode_DUPLICATE_TXID))
	assert.True(t, txsfltr.IsSetTo(6, peer.TxValidationCode_NOT_VALIDATED))

	txids = []string{"", "1", "2", "3", "", "21", ""}
	txsfltr = ledgerUtil.NewTxValidationFlags(len(txids))
	markTXIdDuplicates(txids, txsfltr)
	assert.True(t, txsfltr.IsSetTo(0, peer.TxValidationCode_NOT_VALIDATED))
	assert.True(t, txsfltr.IsSetTo(1, peer.TxValidationCode_NOT_VALIDATED))
	assert.True(t, txsfltr.IsSetTo(2, peer.TxValidationCode_NOT_VALIDATED))
	assert.True(t, txsfltr.IsSetTo(3, peer.TxValidationCode_NOT_VALIDATED))
	assert.True(t, txsfltr.IsSetTo(4, peer.TxValidationCode_NOT_VALIDATED))
	assert.True(t, txsfltr.IsSetTo(5, peer.TxValidationCode_NOT_VALIDATED))
	assert.True(t, txsfltr.IsSetTo(6, peer.TxValidationCode_NOT_VALIDATED))
}

func TestBlockValidationDuplicateTXId(t *testing.T) {
	ledgerMgr, cleanup := constructLedgerMgrWithTestDefaults(t, "txvalidator")
	defer cleanup()

	gb, _ := test.MakeGenesisBlock("TestLedger")
	gbHash := protoutil.BlockHeaderHash(gb.Header)
	ledger, _ := ledgerMgr.CreateLedger("TestLedger", gb)
	defer ledger.Close()

	txid := util2.GenerateUUID()
	simulator, _ := ledger.NewTxSimulator(txid)
	simulator.SetState("ns1", "key1", []byte("value1"))
	simulator.SetState("ns1", "key2", []byte("value2"))
	simulator.SetState("ns1", "key3", []byte("value3"))
	simulator.Done()

	simRes, _ := simulator.GetTxSimulationResults()
	pubSimulationResBytes, _ := simRes.GetPubSimulationBytes()
	_, err := testutil.ConstructBytesProposalResponsePayload("v1", pubSimulationResBytes)
	if err != nil {
		t.Fatalf("Could not construct ProposalResponsePayload bytes, err: %s", err)
	}

	cryptoProvider, err := sw.NewDefaultSecurityLevelWithKeystore(sw.NewDummyKeyStore())
	assert.NoError(t, err)
	mockVsccValidator := &validator.MockVsccValidator{}
	acv := &mocks.ApplicationCapabilities{}
	tValidator := &TxValidator{
		ChannelID:        "",
		Semaphore:        semaphore.New(10),
		ChannelResources: &mocktxvalidator.Support{LedgerVal: ledger, ACVal: acv},
		Vscc:             mockVsccValidator,
		CryptoProvider:   cryptoProvider,
	}

	bcInfo, _ := ledger.GetBlockchainInfo()
	assert.Equal(t, &common.BlockchainInfo{
		Height: 1, CurrentBlockHash: gbHash, PreviousBlockHash: nil,
	}, bcInfo)

	envs := []*common.Envelope{}
	env, _, err := testutil.ConstructTransaction(t, pubSimulationResBytes, "", true)
	envs = append(envs, env)
	envs = append(envs, env)
	block := testutil.NewBlock(envs, 1, gbHash)

	acv.On("ForbidDuplicateTXIdInBlock").Return(false).Once()
	tValidator.Validate(block)

	txsfltr := util.TxValidationFlags(block.Metadata.Metadata[common.BlockMetadataIndex_TRANSACTIONS_FILTER])

	assert.True(t, txsfltr.IsSetTo(0, peer.TxValidationCode_VALID))
	assert.True(t, txsfltr.IsSetTo(1, peer.TxValidationCode_VALID))

	acv.On("ForbidDuplicateTXIdInBlock").Return(true)
	tValidator.Validate(block)

	txsfltr = util.TxValidationFlags(block.Metadata.Metadata[common.BlockMetadataIndex_TRANSACTIONS_FILTER])

	assert.True(t, txsfltr.IsSetTo(0, peer.TxValidationCode_VALID))
	assert.True(t, txsfltr.IsSetTo(1, peer.TxValidationCode_DUPLICATE_TXID))
}

func TestBlockValidation(t *testing.T) {
<<<<<<< HEAD
	_, _, destroy := xtestutil.SetupExtTestEnv()
	defer destroy()

	cleanup := ledgermgmt.InitializeTestEnv(t)
=======
	ledgerMgr, cleanup := constructLedgerMgrWithTestDefaults(t, "txvalidator")
>>>>>>> d00b96e5
	defer cleanup()

	gb, _ := test.MakeGenesisBlock("TestLedger")
	gbHash := protoutil.BlockHeaderHash(gb.Header)
	ledger, _ := ledgerMgr.CreateLedger("TestLedger", gb)
	defer ledger.Close()

	// here we test validation of a block with a single tx
	testValidationWithNTXes(t, ledger, gbHash, 1)
}

func TestParallelBlockValidation(t *testing.T) {
<<<<<<< HEAD
	_, _, destroy := xtestutil.SetupExtTestEnv()
	defer destroy()

	cleanup := ledgermgmt.InitializeTestEnv(t)
=======
	ledgerMgr, cleanup := constructLedgerMgrWithTestDefaults(t, "txvalidator")
>>>>>>> d00b96e5
	defer cleanup()

	gb, _ := test.MakeGenesisBlock("TestLedger")
	gbHash := protoutil.BlockHeaderHash(gb.Header)
	ledger, _ := ledgerMgr.CreateLedger("TestLedger", gb)
	defer ledger.Close()

	// here we test validation of a block with 128 txes
	testValidationWithNTXes(t, ledger, gbHash, 128)
}

func TestVeryLargeParallelBlockValidation(t *testing.T) {
<<<<<<< HEAD
	_, _, destroy := xtestutil.SetupExtTestEnv()
	defer destroy()

	cleanup := ledgermgmt.InitializeTestEnv(t)
=======
	ledgerMgr, cleanup := constructLedgerMgrWithTestDefaults(t, "txvalidator")
>>>>>>> d00b96e5
	defer cleanup()

	gb, _ := test.MakeGenesisBlock("TestLedger")
	gbHash := protoutil.BlockHeaderHash(gb.Header)
	ledger, _ := ledgerMgr.CreateLedger("TestLedger", gb)
	defer ledger.Close()

	// here we test validation of a block with 4096 txes,
	// which is larger than both the number of workers in
	// the pool and the buffer in the channels
	testValidationWithNTXes(t, ledger, gbHash, 4096)
}

func TestTxValidationFailure_InvalidTxid(t *testing.T) {
<<<<<<< HEAD
	_, _, destroy := xtestutil.SetupExtTestEnv()
	defer destroy()

	cleanup := ledgermgmt.InitializeTestEnv(t)
=======
	ledgerMgr, cleanup := constructLedgerMgrWithTestDefaults(t, "txvalidator")
>>>>>>> d00b96e5
	defer cleanup()

	gb, _ := test.MakeGenesisBlock("TestLedger")
	ledger, _ := ledgerMgr.CreateLedger("TestLedger", gb)

	defer ledger.Close()

	mockCapabilities := &mocks.ApplicationCapabilities{}
	mockCapabilities.On("ForbidDuplicateTXIdInBlock").Return(false)
	cryptoProvider, err := sw.NewDefaultSecurityLevelWithKeystore(sw.NewDummyKeyStore())
	assert.NoError(t, err)
	tValidator := &TxValidator{
		ChannelID:        "",
		Semaphore:        semaphore.New(10),
		ChannelResources: &mocktxvalidator.Support{LedgerVal: ledger, ACVal: mockCapabilities},
		Vscc:             &validator.MockVsccValidator{},
		CryptoProvider:   cryptoProvider,
	}

	mockSigner, err := mspmgmt.GetLocalMSP(cryptoProvider).GetDefaultSigningIdentity()
	assert.NoError(t, err)
	mockSignerSerialized, err := mockSigner.Serialize()
	assert.NoError(t, err)

	// Create simple endorsement transaction
	payload := &common.Payload{
		Header: &common.Header{
			ChannelHeader: protoutil.MarshalOrPanic(&common.ChannelHeader{
				TxId:      "INVALID TXID!!!",
				Type:      int32(common.HeaderType_ENDORSER_TRANSACTION),
				ChannelId: "testchannelid",
			}),
			SignatureHeader: protoutil.MarshalOrPanic(&common.SignatureHeader{
				Nonce:   []byte("nonce"),
				Creator: mockSignerSerialized,
			}),
		},
		Data: []byte("test"),
	}

	payloadBytes, err := proto.Marshal(payload)

	// Check marshaling didn't fail
	assert.NoError(t, err)

	sig, err := mockSigner.Sign(payloadBytes)
	assert.NoError(t, err)

	// Envelope the payload
	envelope := &common.Envelope{
		Payload:   payloadBytes,
		Signature: sig,
	}

	envelopeBytes, err := proto.Marshal(envelope)

	// Check marshaling didn't fail
	assert.NoError(t, err)

	block := &common.Block{
		Data: &common.BlockData{
			// Enconde transactions
			Data: [][]byte{envelopeBytes},
		},
	}

	block.Header = &common.BlockHeader{
		Number:   0,
		DataHash: protoutil.BlockDataHash(block.Data),
	}

	// Initialize metadata
	protoutil.InitBlockMetadata(block)
	txsFilter := util.NewTxValidationFlagsSetValue(len(block.Data.Data), peer.TxValidationCode_VALID)
	block.Metadata.Metadata[common.BlockMetadataIndex_TRANSACTIONS_FILTER] = txsFilter

	// Commit block to the ledger
	ledger.CommitLegacy(&ledger2.BlockAndPvtData{Block: block}, &ledger2.CommitOptions{})

	// Validation should invalidate transaction,
	// because it's already committed
	tValidator.Validate(block)

	txsfltr := util.TxValidationFlags(block.Metadata.Metadata[common.BlockMetadataIndex_TRANSACTIONS_FILTER])
	assert.True(t, txsfltr.IsInvalid(0))

	// We expect the tx to be invalid because of a bad txid
	assert.True(t, txsfltr.Flag(0) == peer.TxValidationCode_BAD_PROPOSAL_TXID)
}

func createCCUpgradeEnvelope(channelID, chaincodeName, chaincodeVersion string, signer msp.SigningIdentity) (*common.Envelope, error) {
	creator, err := signer.Serialize()
	if err != nil {
		return nil, err
	}

	spec := &peer.ChaincodeSpec{
		Type: peer.ChaincodeSpec_Type(peer.ChaincodeSpec_Type_value["GOLANG"]),
		ChaincodeId: &peer.ChaincodeID{
			Path:    "github.com/codePath",
			Name:    chaincodeName,
			Version: chaincodeVersion,
		},
	}

	cds := &peer.ChaincodeDeploymentSpec{ChaincodeSpec: spec, CodePackage: []byte{}}
	prop, _, err := protoutil.CreateUpgradeProposalFromCDS(channelID, cds, creator, []byte{}, []byte{}, []byte{}, nil)
	if err != nil {
		return nil, err
	}

	proposalResponse := &peer.ProposalResponse{
		Response: &peer.Response{
			Status: 200, // endorsed successfully
		},
		Endorsement: &peer.Endorsement{},
	}

	return protoutil.CreateSignedTx(prop, signer, proposalResponse)
}

func TestGetTxCCInstance(t *testing.T) {
	// setup the MSP manager so that we can sign/verify
	err := msptesttools.LoadMSPSetupForTesting()
	assert.NoError(t, err)
	cryptoProvider, err := sw.NewDefaultSecurityLevelWithKeystore(sw.NewDummyKeyStore())
	assert.NoError(t, err)
	signer, err := mspmgmt.GetLocalMSP(cryptoProvider).GetDefaultSigningIdentity()
	assert.NoError(t, err)

	channelID := "testchannelid"
	upgradeCCName := "mycc"
	upgradeCCVersion := "v1"

	env, err := createCCUpgradeEnvelope(channelID, upgradeCCName, upgradeCCVersion, signer)
	assert.NoError(t, err)

	// get the payload from the envelope
	payload, err := protoutil.UnmarshalPayload(env.Payload)
	assert.NoError(t, err)

	expectInvokeCCIns := &sysccprovider.ChaincodeInstance{
		ChannelID:        channelID,
		ChaincodeName:    "lscc",
		ChaincodeVersion: "",
	}
	expectUpgradeCCIns := &sysccprovider.ChaincodeInstance{
		ChannelID:        channelID,
		ChaincodeName:    upgradeCCName,
		ChaincodeVersion: upgradeCCVersion,
	}

	tValidator := &TxValidator{
		CryptoProvider: cryptoProvider,
	}
	invokeCCIns, upgradeCCIns, err := tValidator.getTxCCInstance(payload)
	if err != nil {
		t.Fatalf("Get chaincode from tx error: %s", err)
	}
	assert.EqualValues(t, expectInvokeCCIns, invokeCCIns)
	assert.EqualValues(t, expectUpgradeCCIns, upgradeCCIns)
}

func TestInvalidTXsForUpgradeCC(t *testing.T) {
	txsChaincodeNames := map[int]*sysccprovider.ChaincodeInstance{
		0: {ChannelID: "chain0", ChaincodeName: "cc0", ChaincodeVersion: "v0"}, // invoke cc0/chain0:v0, should not be affected by upgrade tx in other chain
		1: {ChannelID: "chain1", ChaincodeName: "cc0", ChaincodeVersion: "v0"}, // invoke cc0/chain1:v0, should be invalided by cc1/chain1 upgrade tx
		2: {ChannelID: "chain1", ChaincodeName: "lscc", ChaincodeVersion: ""},  // upgrade cc0/chain1 to v1, should be invalided by latter cc0/chain1 upgtade tx
		3: {ChannelID: "chain1", ChaincodeName: "cc0", ChaincodeVersion: "v0"}, // invoke cc0/chain1:v0, should be invalided by cc1/chain1 upgrade tx
		4: {ChannelID: "chain1", ChaincodeName: "cc0", ChaincodeVersion: "v1"}, // invoke cc0/chain1:v1, should be invalided by cc1/chain1 upgrade tx
		5: {ChannelID: "chain1", ChaincodeName: "cc1", ChaincodeVersion: "v0"}, // invoke cc1/chain1:v0, should not be affected by other chaincode upgrade tx
		6: {ChannelID: "chain1", ChaincodeName: "lscc", ChaincodeVersion: ""},  // upgrade cc0/chain1 to v2, should be invalided by latter cc0/chain1 upgtade tx
		7: {ChannelID: "chain1", ChaincodeName: "lscc", ChaincodeVersion: ""},  // upgrade cc0/chain1 to v3
	}
	upgradedChaincodes := map[int]*sysccprovider.ChaincodeInstance{
		2: {ChannelID: "chain1", ChaincodeName: "cc0", ChaincodeVersion: "v1"},
		6: {ChannelID: "chain1", ChaincodeName: "cc0", ChaincodeVersion: "v2"},
		7: {ChannelID: "chain1", ChaincodeName: "cc0", ChaincodeVersion: "v3"},
	}

	txsfltr := ledgerUtil.NewTxValidationFlags(8)
	txsfltr.SetFlag(0, peer.TxValidationCode_VALID)
	txsfltr.SetFlag(1, peer.TxValidationCode_VALID)
	txsfltr.SetFlag(2, peer.TxValidationCode_VALID)
	txsfltr.SetFlag(3, peer.TxValidationCode_VALID)
	txsfltr.SetFlag(4, peer.TxValidationCode_VALID)
	txsfltr.SetFlag(5, peer.TxValidationCode_VALID)
	txsfltr.SetFlag(6, peer.TxValidationCode_VALID)
	txsfltr.SetFlag(7, peer.TxValidationCode_VALID)

	expectTxsFltr := ledgerUtil.NewTxValidationFlags(8)
	expectTxsFltr.SetFlag(0, peer.TxValidationCode_VALID)
	expectTxsFltr.SetFlag(1, peer.TxValidationCode_CHAINCODE_VERSION_CONFLICT)
	expectTxsFltr.SetFlag(2, peer.TxValidationCode_CHAINCODE_VERSION_CONFLICT)
	expectTxsFltr.SetFlag(3, peer.TxValidationCode_CHAINCODE_VERSION_CONFLICT)
	expectTxsFltr.SetFlag(4, peer.TxValidationCode_CHAINCODE_VERSION_CONFLICT)
	expectTxsFltr.SetFlag(5, peer.TxValidationCode_VALID)
	expectTxsFltr.SetFlag(6, peer.TxValidationCode_CHAINCODE_VERSION_CONFLICT)
	expectTxsFltr.SetFlag(7, peer.TxValidationCode_VALID)

	cryptoProvider, err := sw.NewDefaultSecurityLevelWithKeystore(sw.NewDummyKeyStore())
	assert.NoError(t, err)
	tValidator := &TxValidator{
		CryptoProvider: cryptoProvider,
	}
	tValidator.invalidTXsForUpgradeCC(txsChaincodeNames, upgradedChaincodes, txsfltr)

	assert.EqualValues(t, expectTxsFltr, txsfltr)
}

func constructLedgerMgrWithTestDefaults(t *testing.T, testDir string) (*ledgermgmt.LedgerMgr, func()) {
	testDir, err := ioutil.TempDir("", testDir)
	if err != nil {
		t.Fatalf("Failed to create ledger directory: %s", err)
	}
	initializer := ledgermgmttest.NewInitializer(testDir)
	ledgerMgr := ledgermgmt.NewLedgerMgr(initializer)
	cleanup := func() {
		ledgerMgr.Close()
		os.RemoveAll(testDir)
	}
	return ledgerMgr, cleanup
}<|MERGE_RESOLUTION|>--- conflicted
+++ resolved
@@ -34,6 +34,7 @@
 	msptesttools "github.com/hyperledger/fabric/msp/mgmt/testtools"
 	"github.com/hyperledger/fabric/protoutil"
 	"github.com/stretchr/testify/assert"
+	"github.com/stretchr/testify/require"
 )
 
 func testValidationWithNTXes(t *testing.T, ledger ledger2.PeerLedger, gbHash []byte, nBlocks int) {
@@ -172,14 +173,21 @@
 }
 
 func TestBlockValidation(t *testing.T) {
-<<<<<<< HEAD
-	_, _, destroy := xtestutil.SetupExtTestEnv()
-	defer destroy()
-
-	cleanup := ledgermgmt.InitializeTestEnv(t)
-=======
 	ledgerMgr, cleanup := constructLedgerMgrWithTestDefaults(t, "txvalidator")
->>>>>>> d00b96e5
+	defer cleanup()
+
+	gb, _ := test.MakeGenesisBlock("TestLedger")
+	gbHash := protoutil.BlockHeaderHash(gb.Header)
+	ledger, err := ledgerMgr.CreateLedger("TestLedger", gb)
+	require.NoError(t, err)
+	defer ledger.Close()
+
+	// here we test validation of a block with a single tx
+	testValidationWithNTXes(t, ledger, gbHash, 1)
+}
+
+func TestParallelBlockValidation(t *testing.T) {
+	ledgerMgr, cleanup := constructLedgerMgrWithTestDefaults(t, "txvalidator")
 	defer cleanup()
 
 	gb, _ := test.MakeGenesisBlock("TestLedger")
@@ -187,19 +195,12 @@
 	ledger, _ := ledgerMgr.CreateLedger("TestLedger", gb)
 	defer ledger.Close()
 
-	// here we test validation of a block with a single tx
-	testValidationWithNTXes(t, ledger, gbHash, 1)
-}
-
-func TestParallelBlockValidation(t *testing.T) {
-<<<<<<< HEAD
-	_, _, destroy := xtestutil.SetupExtTestEnv()
-	defer destroy()
-
-	cleanup := ledgermgmt.InitializeTestEnv(t)
-=======
+	// here we test validation of a block with 128 txes
+	testValidationWithNTXes(t, ledger, gbHash, 128)
+}
+
+func TestVeryLargeParallelBlockValidation(t *testing.T) {
 	ledgerMgr, cleanup := constructLedgerMgrWithTestDefaults(t, "txvalidator")
->>>>>>> d00b96e5
 	defer cleanup()
 
 	gb, _ := test.MakeGenesisBlock("TestLedger")
@@ -207,26 +208,6 @@
 	ledger, _ := ledgerMgr.CreateLedger("TestLedger", gb)
 	defer ledger.Close()
 
-	// here we test validation of a block with 128 txes
-	testValidationWithNTXes(t, ledger, gbHash, 128)
-}
-
-func TestVeryLargeParallelBlockValidation(t *testing.T) {
-<<<<<<< HEAD
-	_, _, destroy := xtestutil.SetupExtTestEnv()
-	defer destroy()
-
-	cleanup := ledgermgmt.InitializeTestEnv(t)
-=======
-	ledgerMgr, cleanup := constructLedgerMgrWithTestDefaults(t, "txvalidator")
->>>>>>> d00b96e5
-	defer cleanup()
-
-	gb, _ := test.MakeGenesisBlock("TestLedger")
-	gbHash := protoutil.BlockHeaderHash(gb.Header)
-	ledger, _ := ledgerMgr.CreateLedger("TestLedger", gb)
-	defer ledger.Close()
-
 	// here we test validation of a block with 4096 txes,
 	// which is larger than both the number of workers in
 	// the pool and the buffer in the channels
@@ -234,14 +215,7 @@
 }
 
 func TestTxValidationFailure_InvalidTxid(t *testing.T) {
-<<<<<<< HEAD
-	_, _, destroy := xtestutil.SetupExtTestEnv()
-	defer destroy()
-
-	cleanup := ledgermgmt.InitializeTestEnv(t)
-=======
 	ledgerMgr, cleanup := constructLedgerMgrWithTestDefaults(t, "txvalidator")
->>>>>>> d00b96e5
 	defer cleanup()
 
 	gb, _ := test.MakeGenesisBlock("TestLedger")
@@ -453,15 +427,19 @@
 }
 
 func constructLedgerMgrWithTestDefaults(t *testing.T, testDir string) (*ledgermgmt.LedgerMgr, func()) {
+	_, _, destroy := xtestutil.SetupExtTestEnv()
+
 	testDir, err := ioutil.TempDir("", testDir)
 	if err != nil {
 		t.Fatalf("Failed to create ledger directory: %s", err)
 	}
 	initializer := ledgermgmttest.NewInitializer(testDir)
 	ledgerMgr := ledgermgmt.NewLedgerMgr(initializer)
+
 	cleanup := func() {
 		ledgerMgr.Close()
 		os.RemoveAll(testDir)
+		destroy()
 	}
 	return ledgerMgr, cleanup
 }