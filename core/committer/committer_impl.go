--- conflicted
+++ resolved
@@ -10,11 +10,6 @@
 	"github.com/hyperledger/fabric-protos-go/common"
 	"github.com/hyperledger/fabric/common/flogging"
 	"github.com/hyperledger/fabric/core/ledger"
-<<<<<<< HEAD
-	"github.com/hyperledger/fabric/protos/common"
-	"github.com/pkg/errors"
-=======
->>>>>>> d00b96e5
 )
 
 var logger = flogging.MustGetLogger("committer")
@@ -53,46 +48,6 @@
 // chain information
 type LedgerCommitter struct {
 	PeerLedgerSupport
-<<<<<<< HEAD
-	eventer BlockEventer
-}
-
-// BlockEventer callback function proto type to define action
-// upon arrival of a new block
-type BlockEventer func(block *common.Block) error
-
-// NewLedgerCommitter is a factory function to create an instance of the committer
-// which passes incoming blocks via validation and commits them into the ledger.
-func NewLedgerCommitter(ledger PeerLedgerSupport) *LedgerCommitter {
-	return NewLedgerCommitterReactive(ledger, func(_ *common.Block) error { return nil })
-}
-
-// NewLedgerCommitterReactive is a factory function to create an instance of the committer
-// same as way as NewLedgerCommitter, while also provides an option to specify callback to
-// be called upon new block arrival and commit event
-func NewLedgerCommitterReactive(ledger PeerLedgerSupport, eventer BlockEventer) *LedgerCommitter {
-	return &LedgerCommitter{PeerLedgerSupport: ledger, eventer: eventer}
-}
-
-// PreCommit takes care to validate the block and update based on its
-// content
-func (lc *LedgerCommitter) PreCommit(block *common.Block) error {
-	logger.Debug("Received block, calling eventer")
-	if err := lc.eventer(block); err != nil {
-		return errors.WithMessage(err, "error returned from block eventer")
-	}
-	return nil
-}
-
-// CommitWithPvtData commits blocks atomically with private data
-func (lc *LedgerCommitter) CommitWithPvtData(blockAndPvtData *ledger.BlockAndPvtData) error {
-	// Do validation and whatever needed before
-	// committing new block
-	if err := lc.PreCommit(blockAndPvtData.Block); err != nil {
-		return err
-	}
-
-=======
 }
 
 // NewLedgerCommitter is a factory function to create an instance of the committer
@@ -103,7 +58,6 @@
 
 // CommitLegacy commits blocks atomically with private data
 func (lc *LedgerCommitter) CommitLegacy(blockAndPvtData *ledger.BlockAndPvtData, commitOpts *ledger.CommitOptions) error {
->>>>>>> d00b96e5
 	// Committing new block
 	if err := lc.PeerLedgerSupport.CommitLegacy(blockAndPvtData, commitOpts); err != nil {
 		return err
