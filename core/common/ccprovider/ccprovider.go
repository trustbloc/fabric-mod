--- conflicted
+++ resolved
@@ -166,11 +166,7 @@
 	return chaincodeInstallPath
 }
 
-<<<<<<< HEAD
-// PutChaincodeIntoFS is a wrapper for putting raw ChaincodeDeploymentSpec
-=======
 // PutChaincode is a wrapper for putting raw ChaincodeDeploymentSpec
->>>>>>> d00b96e5
 //using CDSPackage. This is only used in UTs
 func (cifs *CCInfoFSImpl) PutChaincode(depSpec *pb.ChaincodeDeploymentSpec) (CCPackage, error) {
 	buf, err := proto.Marshal(depSpec)
