--- conflicted
+++ resolved
@@ -7,20 +7,19 @@
 package scc_test
 
 import (
+	"os"
 	"testing"
 
-<<<<<<< HEAD
-	"github.com/hyperledger/fabric/core/container/inproccontroller"
-	"github.com/hyperledger/fabric/core/ledger/ledgermgmt"
-	ccprovider2 "github.com/hyperledger/fabric/core/mocks/ccprovider"
-	"github.com/hyperledger/fabric/core/peer"
+	"github.com/hyperledger/fabric/core/chaincode/lifecycle"
+	"github.com/hyperledger/fabric/core/scc"
+	"github.com/hyperledger/fabric/core/scc/mock"
 	xtestutil "github.com/hyperledger/fabric/extensions/testutil"
-	"github.com/spf13/viper"
-	"github.com/stretchr/testify/assert"
+	"github.com/onsi/gomega"
 )
 
-func init() {
-	viper.Set("peer.fileSystemPath", os.TempDir())
+//go:generate counterfeiter -o mock/chaincode_stream_handler.go --fake-name ChaincodeStreamHandler . chaincodeStreamHandler
+type chaincodeStreamHandler interface {
+	scc.ChaincodeStreamHandler
 }
 
 func TestMain(m *testing.M) {
@@ -30,58 +29,6 @@
 	code := m.Run()
 	destroy()
 	os.Exit(code)
-
-}
-
-func newTestProvider() *Provider {
-	p := &Provider{
-		Peer:        peer.Default,
-		PeerSupport: peer.DefaultSupport,
-		Registrar:   inproccontroller.NewRegistry(),
-		Whitelist: map[string]bool{
-			"invokableExternalButNotCC2CC": true,
-			"invokableCC2CCButNotExternal": true,
-			"disabled":                     true,
-		},
-	}
-	for _, cc := range []SelfDescribingSysCC{
-		&SysCCWrapper{
-			SCC: &SystemChaincode{
-				Name:              "invokableExternalButNotCC2CC",
-				InvokableExternal: true,
-				InvokableCC2CC:    false,
-				Enabled:           true,
-			},
-		},
-		&SysCCWrapper{
-			SCC: &SystemChaincode{
-				Name:              "invokableCC2CCButNotExternal",
-				InvokableExternal: false,
-				InvokableCC2CC:    true,
-				Enabled:           true,
-			},
-		},
-		&SysCCWrapper{
-			SCC: &SystemChaincode{
-				Name:    "disabled",
-				Enabled: false,
-			},
-		},
-	} {
-		p.RegisterSysCC(cc)
-	}
-	return p
-=======
-	"github.com/hyperledger/fabric/core/chaincode/lifecycle"
-	"github.com/hyperledger/fabric/core/scc"
-	"github.com/hyperledger/fabric/core/scc/mock"
-	"github.com/onsi/gomega"
-)
-
-//go:generate counterfeiter -o mock/chaincode_stream_handler.go --fake-name ChaincodeStreamHandler . chaincodeStreamHandler
-type chaincodeStreamHandler interface {
-	scc.ChaincodeStreamHandler
->>>>>>> d00b96e5
 }
 
 func TestDeploy(t *testing.T) {
