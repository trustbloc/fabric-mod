/*
Copyright IBM Corp. All Rights Reserved.

SPDX-License-Identifier: Apache-2.0
*/

// Package cscc chaincode configer provides functions to manage
// configuration transactions as the network is being reconfigured. The
// configuration transactions arrive from the ordering service to the committer
// who calls this chaincode. The chaincode also provides peer configuration
// services such as joining a chain or getting configuration data.
package cscc

import (
	"fmt"

	"github.com/golang/protobuf/proto"
	"github.com/hyperledger/fabric-chaincode-go/shim"
	"github.com/hyperledger/fabric-protos-go/common"
	pb "github.com/hyperledger/fabric-protos-go/peer"
	"github.com/hyperledger/fabric/bccsp"
	"github.com/hyperledger/fabric/common/channelconfig"
	"github.com/hyperledger/fabric/common/config"
	"github.com/hyperledger/fabric/common/flogging"
	"github.com/hyperledger/fabric/core/aclmgmt"
	"github.com/hyperledger/fabric/core/aclmgmt/resources"
	"github.com/hyperledger/fabric/core/committer/txvalidator/v20/plugindispatcher"
	"github.com/hyperledger/fabric/core/ledger"
	"github.com/hyperledger/fabric/core/peer"
	"github.com/hyperledger/fabric/core/policy"
	"github.com/hyperledger/fabric/internal/pkg/txflags"
	"github.com/hyperledger/fabric/protoutil"
	"github.com/pkg/errors"
)

// HandleJoinChannel is invoked when a peer joins a channel
type HandleJoinChannel func(
	chainID string,
	block *common.Block,
	deployedCCInfoProvider ledger.DeployedChaincodeInfoProvider,
	lr plugindispatcher.LifecycleResources,
	nr plugindispatcher.CollectionAndLifecycleResources,
) pb.Response

// New creates a new instance of the CSCC.
// Typically, only one will be created per peer instance.
func New(
	aclProvider aclmgmt.ACLProvider,
	deployedCCInfoProvider ledger.DeployedChaincodeInfoProvider,
	lr plugindispatcher.LifecycleResources,
	nr plugindispatcher.CollectionAndLifecycleResources,
	policyChecker policy.PolicyChecker,
	p *peer.Peer,
	bccsp bccsp.BCCSP,
	handleJoinChannel HandleJoinChannel,
) *PeerConfiger {
	pc := &PeerConfiger{
		policyChecker:          policyChecker,
		configMgr:              peer.NewConfigSupport(p),
		aclProvider:            aclProvider,
		deployedCCInfoProvider: deployedCCInfoProvider,
		legacyLifecycle:        lr,
		newLifecycle:           nr,
		peer:                   p,
		bccsp:                  bccsp,
		handleJoinChannel:      handleJoinChannel,
	}
	if pc.handleJoinChannel == nil {
		pc.handleJoinChannel = pc.JoinChain
	}
	return pc
}

func (e *PeerConfiger) Name() string              { return "cscc" }
func (e *PeerConfiger) Chaincode() shim.Chaincode { return e }

// PeerConfiger implements the configuration handler for the peer. For every
// configuration transaction coming in from the ordering service, the
// committer calls this system chaincode to process the transaction.
type PeerConfiger struct {
	policyChecker          policy.PolicyChecker
	configMgr              config.Manager
	aclProvider            aclmgmt.ACLProvider
	deployedCCInfoProvider ledger.DeployedChaincodeInfoProvider
	legacyLifecycle        plugindispatcher.LifecycleResources
	newLifecycle           plugindispatcher.CollectionAndLifecycleResources
	peer                   *peer.Peer
	bccsp                  bccsp.BCCSP
	handleJoinChannel      HandleJoinChannel
}

var cnflogger = flogging.MustGetLogger("cscc")

// These are function names from Invoke first parameter
const (
	JoinChain      string = "JoinChain"
	GetConfigBlock string = "GetConfigBlock"
	GetChannels    string = "GetChannels"
)

// Init is mostly useless from an SCC perspective
func (e *PeerConfiger) Init(stub shim.ChaincodeStubInterface) pb.Response {
	cnflogger.Info("Init CSCC")
	return shim.Success(nil)
}

// Invoke is called for the following:
// # to process joining a chain (called by app as a transaction proposal)
// # to get the current configuration block (called by app)
// # to update the configuration block (called by committer)
// Peer calls this function with 2 arguments:
// # args[0] is the function name, which must be JoinChain, GetConfigBlock or
// UpdateConfigBlock
// # args[1] is a configuration Block if args[0] is JoinChain or
// UpdateConfigBlock; otherwise it is the chain id
// TODO: Improve the scc interface to avoid marshal/unmarshal args
func (e *PeerConfiger) Invoke(stub shim.ChaincodeStubInterface) pb.Response {
	args := stub.GetArgs()

	if len(args) < 1 {
		return shim.Error(fmt.Sprintf("Incorrect number of arguments, %d", len(args)))
	}

	fname := string(args[0])

	if fname != GetChannels && len(args) < 2 {
		return shim.Error(fmt.Sprintf("Incorrect number of arguments, %d", len(args)))
	}

	cnflogger.Debugf("Invoke function: %s", fname)

	// Handle ACL:
	// 1. get the signed proposal
	sp, err := stub.GetSignedProposal()
	if err != nil {
		return shim.Error(fmt.Sprintf("Failed getting signed proposal from stub: [%s]", err))
	}

	name, err := protoutil.InvokedChaincodeName(sp.ProposalBytes)
	if err != nil {
		return shim.Error(fmt.Sprintf("Failed to identify the called chaincode: %s", err))
	}

	if name != e.Name() {
		return shim.Error(fmt.Sprintf("Rejecting invoke of CSCC from another chaincode, original invocation for '%s'", name))
	}

	return e.InvokeNoShim(args, sp)
}

func (e *PeerConfiger) InvokeNoShim(args [][]byte, sp *pb.SignedProposal) pb.Response {
	var err error
	fname := string(args[0])

	switch fname {
	case JoinChain:
		if args[1] == nil {
			return shim.Error("Cannot join the channel <nil> configuration block provided")
		}

		block, err := protoutil.UnmarshalBlock(args[1])
		if err != nil {
			return shim.Error(fmt.Sprintf("Failed to reconstruct the genesis block, %s", err))
		}

		cid, err := protoutil.GetChannelIDFromBlock(block)
		if err != nil {
			return shim.Error(fmt.Sprintf("\"JoinChain\" request failed to extract "+
				"channel id from the block due to [%s]", err))
		}

		// 1. check config block's format and capabilities requirement.
		if err := validateConfigBlock(block, e.bccsp); err != nil {
			return shim.Error(fmt.Sprintf("\"JoinChain\" for channelID = %s failed because of validation "+
				"of configuration block, because of %s", cid, err))
		}

		// 2. check join policy.
		if err = e.aclProvider.CheckACL(resources.Cscc_JoinChain, "", sp); err != nil {
			return shim.Error(fmt.Sprintf("access denied for [%s][%s]: [%s]", fname, cid, err))
		}

		// Initialize txsFilter if it does not yet exist. We can do this safely since
		// it's the genesis block anyway
		txsFilter := txflags.ValidationFlags(block.Metadata.Metadata[common.BlockMetadataIndex_TRANSACTIONS_FILTER])
		if len(txsFilter) == 0 {
			// add array of validation code hardcoded to valid
			txsFilter = txflags.NewWithValues(len(block.Data.Data), pb.TxValidationCode_VALID)
			block.Metadata.Metadata[common.BlockMetadataIndex_TRANSACTIONS_FILTER] = txsFilter
		}

		return e.handleJoinChannel(cid, block, e.deployedCCInfoProvider, e.legacyLifecycle, e.newLifecycle)
	case GetConfigBlock:
		// 2. check policy
		if err = e.aclProvider.CheckACL(resources.Cscc_GetConfigBlock, string(args[1]), sp); err != nil {
			return shim.Error(fmt.Sprintf("access denied for [%s][%s]: %s", fname, args[1], err))
		}

		return e.getConfigBlock(args[1])
	case GetChannels:
		// 2. check get channels policy
		if err = e.aclProvider.CheckACL(resources.Cscc_GetChannels, "", sp); err != nil {
			return shim.Error(fmt.Sprintf("access denied for [%s]: %s", fname, err))
		}

		return e.getChannels()

	}
	return shim.Error(fmt.Sprintf("Requested function %s not found.", fname))
}

// validateConfigBlock validate configuration block to see whenever it's contains valid config transaction
func validateConfigBlock(block *common.Block, bccsp bccsp.BCCSP) error {
	envelopeConfig, err := protoutil.ExtractEnvelope(block, 0)
	if err != nil {
		return errors.Errorf("Failed to %s", err)
	}

	configEnv := &common.ConfigEnvelope{}
	_, err = protoutil.UnmarshalEnvelopeOfType(envelopeConfig, common.HeaderType_CONFIG, configEnv)
	if err != nil {
		return errors.Errorf("Bad configuration envelope: %s", err)
	}

	if configEnv.Config == nil {
		return errors.New("Nil config envelope Config")
	}

	if configEnv.Config.ChannelGroup == nil {
		return errors.New("Nil channel group")
	}

	if configEnv.Config.ChannelGroup.Groups == nil {
		return errors.New("No channel configuration groups are available")
	}

	_, exists := configEnv.Config.ChannelGroup.Groups[channelconfig.ApplicationGroupKey]
	if !exists {
		return errors.Errorf("Invalid configuration block, missing %s "+
			"configuration group", channelconfig.ApplicationGroupKey)
	}

	// Check the capabilities requirement
	if err = channelconfig.ValidateCapabilities(block, bccsp); err != nil {
		return errors.Errorf("Failed capabilities check: [%s]", err)
	}

	return nil
}

// joinChain will join the specified chain in the configuration block.
// Since it is the first block, it is the genesis block containing configuration
// for this chain, so we want to update the Chain object with this info
<<<<<<< HEAD
func (e *PeerConfiger) JoinChain(
	chainID string,
=======
func (e *PeerConfiger) joinChain(
	channelID string,
>>>>>>> 50272f1a
	block *common.Block,
	deployedCCInfoProvider ledger.DeployedChaincodeInfoProvider,
	lr plugindispatcher.LifecycleResources,
	nr plugindispatcher.CollectionAndLifecycleResources,
) pb.Response {
	if err := e.peer.CreateChannel(channelID, block, deployedCCInfoProvider, lr, nr); err != nil {
		return shim.Error(err.Error())
	}

	return shim.Success(nil)
}

// Return the current configuration block for the specified channelID. If the
// peer doesn't belong to the channel, return error
func (e *PeerConfiger) getConfigBlock(channelID []byte) pb.Response {
	if channelID == nil {
		return shim.Error("ChannelID must not be nil.")
	}

	channel := e.peer.Channel(string(channelID))
	if channel == nil {
		return shim.Error(fmt.Sprintf("Unknown channel ID, %s", string(channelID)))
	}
	block, err := peer.ConfigBlockFromLedger(channel.Ledger())
	if err != nil {
		return shim.Error(err.Error())
	}

	blockBytes, err := protoutil.Marshal(block)
	if err != nil {
		return shim.Error(err.Error())
	}

	return shim.Success(blockBytes)
}

// getChannels returns information about all channels for this peer
func (e *PeerConfiger) getChannels() pb.Response {
	channelInfoArray := e.peer.GetChannelsInfo()

	// add array with info about all channels for this peer
	cqr := &pb.ChannelQueryResponse{Channels: channelInfoArray}

	cqrbytes, err := proto.Marshal(cqr)
	if err != nil {
		return shim.Error(err.Error())
	}

	return shim.Success(cqrbytes)
}<|MERGE_RESOLUTION|>--- conflicted
+++ resolved
@@ -251,13 +251,8 @@
 // joinChain will join the specified chain in the configuration block.
 // Since it is the first block, it is the genesis block containing configuration
 // for this chain, so we want to update the Chain object with this info
-<<<<<<< HEAD
 func (e *PeerConfiger) JoinChain(
-	chainID string,
-=======
-func (e *PeerConfiger) joinChain(
 	channelID string,
->>>>>>> 50272f1a
 	block *common.Block,
 	deployedCCInfoProvider ledger.DeployedChaincodeInfoProvider,
 	lr plugindispatcher.LifecycleResources,
