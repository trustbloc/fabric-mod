/*
Copyright IBM Corp. All Rights Reserved.

SPDX-License-Identifier: Apache-2.0
*/

package lscc

import (
	"archive/tar"
	"bytes"
	"compress/gzip"
	"fmt"
	"io/ioutil"
	"os"
	"strings"
	"testing"

	"github.com/spf13/viper"

	"github.com/golang/protobuf/proto"
	"github.com/hyperledger/fabric-chaincode-go/shim"
	"github.com/hyperledger/fabric-chaincode-go/shimtest"
	"github.com/hyperledger/fabric-protos-go/common"
	"github.com/hyperledger/fabric-protos-go/ledger/queryresult"
	mb "github.com/hyperledger/fabric-protos-go/msp"
	"github.com/hyperledger/fabric-protos-go/peer"
	pb "github.com/hyperledger/fabric-protos-go/peer"
	"github.com/hyperledger/fabric/bccsp/sw"
	"github.com/hyperledger/fabric/common/cauthdsl"
	"github.com/hyperledger/fabric/common/mocks/config"
	mscc "github.com/hyperledger/fabric/common/mocks/scc"
	"github.com/hyperledger/fabric/common/policies"
	"github.com/hyperledger/fabric/common/util"
	"github.com/hyperledger/fabric/core/aclmgmt/mocks"
	"github.com/hyperledger/fabric/core/aclmgmt/resources"
	"github.com/hyperledger/fabric/core/chaincode/lifecycle"
	"github.com/hyperledger/fabric/core/common/ccprovider"
	"github.com/hyperledger/fabric/core/container"
	"github.com/hyperledger/fabric/core/container/externalbuilder"
	"github.com/hyperledger/fabric/core/ledger/ledgermgmt"
	"github.com/hyperledger/fabric/core/ledger/ledgermgmt/ledgermgmttest"
	"github.com/hyperledger/fabric/core/policy"
	policymocks "github.com/hyperledger/fabric/core/policy/mocks"
	"github.com/hyperledger/fabric/core/scc/lscc/mock"
	xtestutil "github.com/hyperledger/fabric/extensions/testutil"
	"github.com/hyperledger/fabric/msp"
	mspmgmt "github.com/hyperledger/fabric/msp/mgmt"
	msptesttools "github.com/hyperledger/fabric/msp/mgmt/testtools"
	mspmocks "github.com/hyperledger/fabric/msp/mocks"
	"github.com/hyperledger/fabric/protoutil"
	"github.com/pkg/errors"
	"github.com/stretchr/testify/assert"
	"github.com/stretchr/testify/require"
)

// create a valid SignaturePolicyEnvelope to be used in tests
var testPolicyEnvelope = &common.SignaturePolicyEnvelope{
	Version: 0,
	Rule:    cauthdsl.NOutOf(1, []*common.SignaturePolicy{cauthdsl.SignedBy(0)}),
	Identities: []*mb.MSPPrincipal{
		{
			PrincipalClassification: mb.MSPPrincipal_ORGANIZATION_UNIT,
			Principal:               protoutil.MarshalOrPanic(&mb.OrganizationUnit{MspIdentifier: "Org1"}),
		},
	},
}

func constructDeploymentSpec(name, path, version string, initArgs [][]byte, createInvalidIndex bool, createFS bool, scc *SCC) (*pb.ChaincodeDeploymentSpec, error) {
	spec := &pb.ChaincodeSpec{Type: pb.ChaincodeSpec_GOLANG, ChaincodeId: &pb.ChaincodeID{Name: name, Path: path, Version: version}, Input: &pb.ChaincodeInput{Args: initArgs}}

	codePackageBytes := bytes.NewBuffer(nil)
	gz := gzip.NewWriter(codePackageBytes)
	tw := tar.NewWriter(gz)

	payload := []byte(name + path + version)
	err := tw.WriteHeader(&tar.Header{
		Name: "src/garbage.go",
		Size: int64(len(payload)),
		Mode: 0100644,
	})
	if err != nil {
		return nil, err
	}

	_, err = tw.Write(payload)
	if err != nil {
		return nil, err
	}

	// create an invalid couchdb index definition for negative testing
	if createInvalidIndex {
		payload := []byte("invalid index definition")
		err := tw.WriteHeader(&tar.Header{
			Name: "META-INF/statedb/couchdb/indexes/badIndex.json",
			Size: int64(len(payload)),
			Mode: 0100644,
		})
		if err != nil {
			return nil, err
		}

		_, err = tw.Write(payload)
		if err != nil {
			return nil, err
		}
	}

	tw.Close()
	gz.Close()

	depSpec := &pb.ChaincodeDeploymentSpec{ChaincodeSpec: spec, CodePackage: codePackageBytes.Bytes()}

	if createFS {
		buf, err := proto.Marshal(depSpec)
		if err != nil {
			return nil, err
		}

		cryptoProvider, err := sw.NewDefaultSecurityLevelWithKeystore(sw.NewDummyKeyStore())
		if err != nil {
			return nil, err
		}
		cccdspack := &ccprovider.CDSPackage{GetHasher: cryptoProvider}
		if _, err := cccdspack.InitFromBuffer(buf); err != nil {
			return nil, err
		}

		scc.Support.(*MockSupport).GetChaincodeFromLocalStorageRv = cccdspack
		scc.Support.(*MockSupport).GetChaincodeFromLocalStorageErr = nil
		scc.Support.(*MockSupport).GetChaincodesFromLocalStorageRv = &pb.ChaincodeQueryResponse{Chaincodes: []*pb.ChaincodeInfo{{}}}
		scc.Support.(*MockSupport).GetChaincodesFromLocalStorageErr = nil
	} else {
		scc.Support.(*MockSupport).GetChaincodeFromLocalStorageRv = nil
		scc.Support.(*MockSupport).GetChaincodeFromLocalStorageErr = errors.New("barf")
		scc.Support.(*MockSupport).GetChaincodesFromLocalStorageRv = nil
		scc.Support.(*MockSupport).GetChaincodesFromLocalStorageErr = errors.New("barf")
	}

	return depSpec, nil
}

func getMSPIDs(cid string) []string {
	return nil
}

// TestInstall tests the install function with various inputs
func TestInstall(t *testing.T) {
	// Initialize ledgermgmt that inturn initializes internal components (such as cceventmgmt on which this test depends)
	tempdir, err := ioutil.TempDir("", "lscc-test")
	require.NoError(t, err, "failed to create temporary directory")
	defer os.RemoveAll(tempdir)

	initializer := ledgermgmttest.NewInitializer(tempdir)

	ledgerMgr := ledgermgmt.NewLedgerMgr(initializer)
	defer ledgerMgr.Close()

	chaincodeBuilder := &mock.ChaincodeBuilder{}

	cryptoProvider, err := sw.NewDefaultSecurityLevelWithKeystore(sw.NewDummyKeyStore())
	assert.NoError(t, err)
	scc := &SCC{
		BuiltinSCCs:      map[string]struct{}{"lscc": {}},
		Support:          &MockSupport{},
		ACLProvider:      mockAclProvider,
		GetMSPIDs:        getMSPIDs,
		BCCSP:            cryptoProvider,
		BuildRegistry:    &container.BuildRegistry{},
		ChaincodeBuilder: chaincodeBuilder,
		EbMetadataProvider: &externalbuilder.MetadataProvider{
			DurablePath: "testdata",
		},
	}
	stub := shimtest.NewMockStub("lscc", scc)
	res := stub.MockInit("1", nil)
	assert.Equal(t, int32(shim.OK), res.Status, res.Message)

	res = stub.MockInvokeWithSignedProposal("1", [][]byte{}, nil)
	assert.NotEqual(t, int32(shim.OK), res.Status)
	assert.Equal(t, "invalid number of arguments to lscc: 0", res.Message)

	res = stub.MockInvokeWithSignedProposal("1", [][]byte{[]byte("install")}, nil)
	assert.NotEqual(t, int32(shim.OK), res.Status)
	assert.Equal(t, "invalid number of arguments to lscc: 1", res.Message)

	res = stub.MockInvokeWithSignedProposal("1", [][]byte{[]byte("install")}, nil)
	assert.NotEqual(t, int32(shim.OK), res.Status)
	assert.Equal(t, "invalid number of arguments to lscc: 1", res.Message)

	path := "mychaincode"

	testInstall(t, "example02", "0", path, false, "", "Alice", scc, stub, nil)

	assert.Equal(t, 1, chaincodeBuilder.BuildCallCount())
	assert.Equal(t, "example02:0", chaincodeBuilder.BuildArgsForCall(0))

	// Re-install, should not build a second time
	testInstall(t, "example02", "0", path, false, "", "Alice", scc, stub, nil)
	assert.Equal(t, 1, chaincodeBuilder.BuildCallCount())

	chaincodeBuilder.BuildReturns(fmt.Errorf("fake-build-error"))
	testInstall(t, "example02-different", "0", path, false, "could not build chaincode: fake-build-error", "Alice", scc, stub, nil)
	chaincodeBuilder.BuildReturns(nil)

	// This is a bad test, but it does at least exercise the external builder md path
	// The integration tests will ultimately ensure that it actually works.
	testInstall(t, "external-built", "cc", path, false, "", "Alice", scc, stub, nil)

	testInstall(t, "example02-2", "1.0", path, false, "", "Alice", scc, stub, nil)
	testInstall(t, "example02.go", "0", path, false, InvalidChaincodeNameErr("example02.go").Error(), "Alice", scc, stub, nil)
	testInstall(t, "", "0", path, false, InvalidChaincodeNameErr("").Error(), "Alice", scc, stub, nil)
	testInstall(t, "example02", "1{}0", path, false, InvalidVersionErr("1{}0").Error(), "Alice", scc, stub, nil)
	testInstall(t, "example02", "0", path, true, InvalidStatedbArtifactsErr("").Error(), "Alice", scc, stub, nil)
	testInstall(t, "example02", "0", path, false, "access denied for [install]", "Bob", scc, stub, errors.New("authorization error"))
	testInstall(t, "example02-2", "1.0-alpha+001", path, false, "", "Alice", scc, stub, nil)
	testInstall(t, "example02-2", "1.0+sha.c0ffee", path, false, "", "Alice", scc, stub, nil)

	scc.Support.(*MockSupport).PutChaincodeToLocalStorageErr = errors.New("barf")

	testInstall(t, "example02", "0", path, false, "barf", "Alice", scc, stub, nil)
	testInstall(t, "lscc", "0", path, false, "cannot install: lscc is the name of a system chaincode", "Alice", scc, stub, nil)
}

func testInstall(t *testing.T, ccname string, version string, path string, createInvalidIndex bool, expectedErrorMsg string, caller string, scc *SCC, stub *shimtest.MockStub, aclErr error) {
	t.Run(ccname+":"+version, func(t *testing.T) {
		identityDeserializer := &policymocks.MockIdentityDeserializer{
			Identity: []byte("Alice"),
			Msg:      []byte("msg1"),
		}
		policyManagerGetter := &policymocks.MockChannelPolicyManagerGetter{
			Managers: map[string]policies.Manager{
				"test": &policymocks.MockChannelPolicyManager{MockPolicy: &policymocks.MockPolicy{Deserializer: identityDeserializer}},
			},
		}
		scc.PolicyChecker = policy.NewPolicyChecker(
			policyManagerGetter,
			identityDeserializer,
			&policymocks.MockMSPPrincipalGetter{Principal: []byte("Alice")},
		)

		cds, err := constructDeploymentSpec(ccname, path, version, [][]byte{[]byte("init"), []byte("a"), []byte("100"), []byte("b"), []byte("200")}, createInvalidIndex, false, scc)
		assert.NoError(t, err)
		cdsBytes := protoutil.MarshalOrPanic(cds)

		// constructDeploymentSpec puts the depspec on the FS. This should succeed
		args := [][]byte{[]byte("install"), cdsBytes}

		sProp, _ := protoutil.MockSignedEndorserProposalOrPanic("", &pb.ChaincodeSpec{}, []byte(caller), []byte("msg1"))
		identityDeserializer.Msg = sProp.ProposalBytes
		sProp.Signature = sProp.ProposalBytes

		mockAclProvider.Reset()
		mockAclProvider.On("CheckACL", resources.Lscc_Install, "", sProp).Return(aclErr)

		if expectedErrorMsg == "" {
			res := stub.MockInvokeWithSignedProposal("1", args, sProp)
			assert.Equal(t, int32(shim.OK), res.Status, res.Message)
		} else {
			res := stub.MockInvokeWithSignedProposal("1", args, sProp)
			assert.True(t, strings.HasPrefix(string(res.Message), expectedErrorMsg), res.Message)
		}
	})
}

func TestNewLifecycleEnabled(t *testing.T) {
	// Enable PrivateChannelData
	mocksccProvider := (&mscc.MocksccProviderFactory{
		ApplicationConfigBool: true,
		ApplicationConfigRv: &config.MockApplication{
			CapabilitiesRv: &config.MockApplicationCapabilities{
				LifecycleV20Rv: true,
			},
		},
	}).NewSystemChaincodeProvider().(*mscc.MocksccProviderImpl)

	cryptoProvider, err := sw.NewDefaultSecurityLevelWithKeystore(sw.NewDummyKeyStore())
	assert.NoError(t, err)
	scc := &SCC{
		BuiltinSCCs:      map[string]struct{}{"lscc": {}},
		Support:          &SupportImpl{GetMSPIDs: getMSPIDs},
		SCCProvider:      mocksccProvider,
		ACLProvider:      mockAclProvider,
		GetMSPIDs:        getMSPIDs,
		BCCSP:            cryptoProvider,
		BuildRegistry:    &container.BuildRegistry{},
		ChaincodeBuilder: &mock.ChaincodeBuilder{},
	}
	stub := shimtest.NewMockStub("lscc", scc)
	res := stub.MockInvokeWithSignedProposal("1", [][]byte{[]byte("deploy"), []byte("test"), nil}, nil)
	assert.NotEqual(t, int32(shim.OK), res.Status)
	assert.Equal(t, "Channel 'test' has been migrated to the new lifecycle, LSCC is now read-only", res.Message)

}

func TestDeploy(t *testing.T) {
	path := "mychaincode"

	testDeploy(t, "example02", "0", path, false, false, true, "", nil, nil, nil)
	testDeploy(t, "example02", "1.0", path, false, false, true, "", nil, nil, nil)
	testDeploy(t, "example02", "1.0", path, false, false, false, "cannot get package for chaincode (example02:1.0)", nil, nil, nil)
	testDeploy(t, "example02", "0", path, true, false, true, InvalidChaincodeNameErr("").Error(), nil, nil, nil)
	testDeploy(t, "example02", "0", path, false, true, true, InvalidVersionErr("").Error(), nil, nil, nil)
	testDeploy(t, "example02.go", "0", path, false, false, true, InvalidChaincodeNameErr("example02.go").Error(), nil, nil, nil)
	testDeploy(t, "example02", "1{}0", path, false, false, true, InvalidVersionErr("1{}0").Error(), nil, nil, nil)
	testDeploy(t, "example02", "0", path, true, true, true, InvalidChaincodeNameErr("").Error(), nil, nil, nil)

	cryptoProvider, err := sw.NewDefaultSecurityLevelWithKeystore(sw.NewDummyKeyStore())
	assert.NoError(t, err)
	scc := &SCC{
		BuiltinSCCs:      map[string]struct{}{"lscc": {}},
		Support:          &MockSupport{},
		SCCProvider:      NewMockProvider(),
		ACLProvider:      mockAclProvider,
		GetMSPIDs:        getMSPIDs,
		BCCSP:            cryptoProvider,
		BuildRegistry:    &container.BuildRegistry{},
		ChaincodeBuilder: &mock.ChaincodeBuilder{},
	}
	stub := shimtest.NewMockStub("lscc", scc)
	res := stub.MockInit("1", nil)
	assert.Equal(t, int32(shim.OK), res.Status, res.Message)

	res = stub.MockInvokeWithSignedProposal("1", [][]byte{[]byte("deploy")}, nil)
	assert.NotEqual(t, int32(shim.OK), res.Status)
	assert.Equal(t, "invalid number of arguments to lscc: 1", res.Message)

	res = stub.MockInvokeWithSignedProposal("1", [][]byte{[]byte("deploy"), []byte(""), []byte("")}, nil)
	assert.NotEqual(t, int32(shim.OK), res.Status)
	assert.Equal(t, "invalid channel name: ", res.Message)

	res = stub.MockInvokeWithSignedProposal("1", [][]byte{[]byte("deploy"), []byte("chain"), []byte("barf")}, nil)
	assert.NotEqual(t, int32(shim.OK), res.Status)
	assert.Equal(t, "error unmarshaling ChaincodeDeploymentSpec: unexpected EOF", res.Message)

	testDeploy(t, "example02", "1.0", path, false, false, true, "", scc, stub, nil)
	testDeploy(t, "example02", "1.0", path, false, false, true, "chaincode with name 'example02' already exists", scc, stub, nil)

	scc = &SCC{
		BuiltinSCCs:      map[string]struct{}{"lscc": {}},
		Support:          &MockSupport{},
		SCCProvider:      NewMockProvider(),
		ACLProvider:      mockAclProvider,
		GetMSPIDs:        getMSPIDs,
		BCCSP:            cryptoProvider,
		BuildRegistry:    &container.BuildRegistry{},
		ChaincodeBuilder: &mock.ChaincodeBuilder{},
	}
	stub = shimtest.NewMockStub("lscc", scc)
	res = stub.MockInit("1", nil)
	assert.Equal(t, int32(shim.OK), res.Status, res.Message)
	scc.Support.(*MockSupport).GetInstantiationPolicyErr = errors.New("barf")

	testDeploy(t, "example02", "1.0", path, false, false, true, "barf", scc, stub, nil)

	scc = &SCC{
		BuiltinSCCs:      map[string]struct{}{"lscc": {}},
		Support:          &MockSupport{},
		SCCProvider:      NewMockProvider(),
		ACLProvider:      mockAclProvider,
		GetMSPIDs:        getMSPIDs,
		BCCSP:            cryptoProvider,
		BuildRegistry:    &container.BuildRegistry{},
		ChaincodeBuilder: &mock.ChaincodeBuilder{},
	}
	stub = shimtest.NewMockStub("lscc", scc)
	res = stub.MockInit("1", nil)
	assert.Equal(t, int32(shim.OK), res.Status, res.Message)
	scc.Support.(*MockSupport).CheckInstantiationPolicyErr = errors.New("barf")

	testDeploy(t, "example02", "1.0", path, false, false, true, "barf", scc, stub, nil)

	scc = &SCC{
		BuiltinSCCs:      map[string]struct{}{"lscc": {}},
		Support:          &MockSupport{},
		SCCProvider:      NewMockProvider(),
		ACLProvider:      mockAclProvider,
		GetMSPIDs:        getMSPIDs,
		BCCSP:            cryptoProvider,
		BuildRegistry:    &container.BuildRegistry{},
		ChaincodeBuilder: &mock.ChaincodeBuilder{},
	}
	stub = shimtest.NewMockStub("lscc", scc)
	res = stub.MockInit("1", nil)
	assert.Equal(t, int32(shim.OK), res.Status, res.Message)

	// As the PrivateChannelData is disabled, the following error message is expected due to the presence of
	// collectionConfigBytes in the stub.args
	errMessage := InvalidArgsLenErr(7).Error()
	testDeploy(t, "example02", "1.0", path, false, false, true, PrivateChannelDataNotAvailable("").Error(), scc, stub, []byte("collections"))

	// Enable PrivateChannelData
	mocksccProvider := (&mscc.MocksccProviderFactory{
		ApplicationConfigBool: true,
		ApplicationConfigRv: &config.MockApplication{
			CapabilitiesRv: &config.MockApplicationCapabilities{
				PrivateChannelDataRv: true,
			},
		},
	}).NewSystemChaincodeProvider().(*mscc.MocksccProviderImpl)

	scc = &SCC{
		BuiltinSCCs:      map[string]struct{}{"lscc": {}},
		Support:          &MockSupport{},
		SCCProvider:      mocksccProvider,
		ACLProvider:      mockAclProvider,
		GetMSPIDs:        getMSPIDs,
		BCCSP:            cryptoProvider,
		BuildRegistry:    &container.BuildRegistry{},
		ChaincodeBuilder: &mock.ChaincodeBuilder{},
	}
	stub = shimtest.NewMockStub("lscc", scc)
	res = stub.MockInit("1", nil)
	assert.Equal(t, int32(shim.OK), res.Status, res.Message)

	// As the PrivateChannelData is enabled and collectionConfigBytes is invalid, the following error
	// message is expected.
	errMessage = "invalid collection configuration supplied for chaincode example02:1.0"
	testDeploy(t, "example02", "1.0", path, false, false, true, errMessage, scc, stub, []byte("invalid collection"))
	// Should contain an entry for the chaincodeData only
	assert.Equal(t, 1, len(stub.State))
	_, ok := stub.State["example02"]
	assert.Equal(t, true, ok)

	collName1 := "mycollection1"
	policyEnvelope := cauthdsl.SignedByAnyMember([]string{"SampleOrg"})
	var requiredPeerCount, maximumPeerCount int32
	requiredPeerCount = 1
	maximumPeerCount = 2
	coll1 := createCollectionConfig(collName1, policyEnvelope, requiredPeerCount, maximumPeerCount)

	ccp := &peer.CollectionConfigPackage{Config: []*peer.CollectionConfig{coll1}}
	ccpBytes, err := proto.Marshal(ccp)
	assert.NoError(t, err)
	assert.NotNil(t, ccpBytes)

	scc = &SCC{
		BuiltinSCCs:      map[string]struct{}{"lscc": {}},
		Support:          &MockSupport{},
		SCCProvider:      mocksccProvider,
		ACLProvider:      mockAclProvider,
		GetMSPIDs:        getMSPIDs,
		BCCSP:            cryptoProvider,
		BuildRegistry:    &container.BuildRegistry{},
		ChaincodeBuilder: &mock.ChaincodeBuilder{},
	}
	stub = shimtest.NewMockStub("lscc", scc)
	res = stub.MockInit("1", nil)
	assert.Equal(t, int32(shim.OK), res.Status, res.Message)

	// As the PrivateChannelData is enabled and collectionConfigBytes is valid, no error is expected
	testDeploy(t, "example02", "1.0", path, false, false, true, "", scc, stub, ccpBytes)
	// Should contain two entries: one for the chaincodeData and another for the collectionConfigBytes
	assert.Equal(t, 2, len(stub.State))
	_, ok = stub.State["example02"]
	assert.Equal(t, true, ok)
	actualccpBytes, ok := stub.State["example02~collection"]
	assert.Equal(t, true, ok)
	assert.Equal(t, ccpBytes, actualccpBytes)

	scc = &SCC{
		BuiltinSCCs:      map[string]struct{}{"lscc": {}},
		Support:          &MockSupport{},
		SCCProvider:      mocksccProvider,
		ACLProvider:      mockAclProvider,
		GetMSPIDs:        getMSPIDs,
		BCCSP:            cryptoProvider,
		BuildRegistry:    &container.BuildRegistry{},
		ChaincodeBuilder: &mock.ChaincodeBuilder{},
	}
	stub = shimtest.NewMockStub("lscc", scc)
	res = stub.MockInit("1", nil)
	assert.Equal(t, int32(shim.OK), res.Status, res.Message)

	// As the PrivateChannelData is enabled and collectionConfigBytes is nil, no error is expected
	testDeploy(t, "example02", "1.0", path, false, false, true, "", scc, stub, []byte("nil"))
	// Should contain an entry for the chaincodeData only. As the collectionConfigBytes is nil, it
	// is ignored
	assert.Equal(t, 1, len(stub.State))
	_, ok = stub.State["example02"]
	assert.Equal(t, true, ok)
}

func createCollectionConfig(collectionName string, signaturePolicyEnvelope *common.SignaturePolicyEnvelope,
	requiredPeerCount int32, maximumPeerCount int32,
) *peer.CollectionConfig {
	signaturePolicy := &peer.CollectionPolicyConfig_SignaturePolicy{
		SignaturePolicy: signaturePolicyEnvelope,
	}
	accessPolicy := &peer.CollectionPolicyConfig{
		Payload: signaturePolicy,
	}

	return &peer.CollectionConfig{
		Payload: &peer.CollectionConfig_StaticCollectionConfig{
			StaticCollectionConfig: &peer.StaticCollectionConfig{
				Name:              collectionName,
				MemberOrgsPolicy:  accessPolicy,
				RequiredPeerCount: requiredPeerCount,
				MaximumPeerCount:  maximumPeerCount,
			},
		},
	}
}

func testDeploy(t *testing.T, ccname string, version string, path string, forceBlankCCName bool, forceBlankVersion bool, install bool, expectedErrorMsg string, scc *SCC, stub *shimtest.MockStub, collectionConfigBytes []byte) {
	if scc == nil {
		cryptoProvider, _ := sw.NewDefaultSecurityLevelWithKeystore(sw.NewDummyKeyStore())
		scc = &SCC{
			BuiltinSCCs:      map[string]struct{}{"lscc": {}},
			Support:          &MockSupport{},
			SCCProvider:      NewMockProvider(),
			ACLProvider:      mockAclProvider,
			GetMSPIDs:        getMSPIDs,
			BCCSP:            cryptoProvider,
			BuildRegistry:    &container.BuildRegistry{},
			ChaincodeBuilder: &mock.ChaincodeBuilder{},
		}
		stub = shimtest.NewMockStub("lscc", scc)
		res := stub.MockInit("1", nil)
		assert.Equal(t, int32(shim.OK), res.Status, res.Message)
	}
	stub.ChannelID = channelID

	identityDeserializer := &policymocks.MockIdentityDeserializer{Identity: []byte("Alice"), Msg: []byte("msg1")}
	policyManagerGetter := &policymocks.MockChannelPolicyManagerGetter{
		Managers: map[string]policies.Manager{
			"test": &policymocks.MockChannelPolicyManager{MockPolicy: &policymocks.MockPolicy{Deserializer: identityDeserializer}},
		},
	}
	scc.PolicyChecker = policy.NewPolicyChecker(
		policyManagerGetter,
		identityDeserializer,
		&policymocks.MockMSPPrincipalGetter{Principal: []byte("Alice")},
	)
	sProp, _ := protoutil.MockSignedEndorserProposalOrPanic(channelID, &pb.ChaincodeSpec{}, []byte("Alice"), []byte("msg1"))
	identityDeserializer.Msg = sProp.ProposalBytes
	sProp.Signature = sProp.ProposalBytes

	cds, err := constructDeploymentSpec(ccname, path, version, [][]byte{[]byte("init"), []byte("a"), []byte("100"), []byte("b"), []byte("200")}, false, install, scc)
	assert.NoError(t, err)

	if forceBlankCCName {
		cds.ChaincodeSpec.ChaincodeId.Name = ""
	}
	if forceBlankVersion {
		cds.ChaincodeSpec.ChaincodeId.Version = ""
	}
	cdsBytes := protoutil.MarshalOrPanic(cds)

	sProp2, _ := protoutil.MockSignedEndorserProposal2OrPanic(channelID, &pb.ChaincodeSpec{}, id)
	var args [][]byte
	if len(collectionConfigBytes) > 0 {
		if bytes.Equal(collectionConfigBytes, []byte("nil")) {
			args = [][]byte{[]byte("deploy"), []byte("test"), cdsBytes, nil, []byte("escc"), []byte("vscc"), nil}
		} else {
			args = [][]byte{[]byte("deploy"), []byte("test"), cdsBytes, nil, []byte("escc"), []byte("vscc"), collectionConfigBytes}
		}
	} else {
		args = [][]byte{[]byte("deploy"), []byte("test"), cdsBytes}
	}
	res := stub.MockInvokeWithSignedProposal("1", args, sProp2)

	if expectedErrorMsg == "" {
		assert.Equal(t, int32(shim.OK), res.Status, res.Message)

		for _, function := range []string{"getchaincodes", "GetChaincodes"} {
			t.Run(function, func(t *testing.T) {
				mockAclProvider.Reset()
				mockAclProvider.On("CheckACL", resources.Lscc_GetInstantiatedChaincodes, channelID, sProp).Return(nil)
				args = [][]byte{[]byte(function)}
				res = stub.MockInvokeWithSignedProposal("1", args, sProp)
				assert.Equal(t, int32(shim.OK), res.Status, res.Message)
			})
		}
		for _, function := range []string{"getid", "ChaincodeExists"} {
			t.Run(function, func(t *testing.T) {
				mockAclProvider.Reset()
				mockAclProvider.On("CheckACL", resources.Lscc_ChaincodeExists, "test", sProp).Return(nil)
				args = [][]byte{[]byte(function), []byte("test"), []byte(cds.ChaincodeSpec.ChaincodeId.Name)}
				res = stub.MockInvokeWithSignedProposal("1", args, sProp)
				assert.Equal(t, int32(shim.OK), res.Status, res.Message)
			})
		}
		for _, function := range []string{"getdepspec", "GetDeploymentSpec"} {
			t.Run(function, func(t *testing.T) {
				mockAclProvider.Reset()
				mockAclProvider.On("CheckACL", resources.Lscc_GetDeploymentSpec, "test", sProp).Return(nil)
				args = [][]byte{[]byte(function), []byte("test"), []byte(cds.ChaincodeSpec.ChaincodeId.Name)}
				res = stub.MockInvokeWithSignedProposal("1", args, sProp)
				assert.Equal(t, int32(shim.OK), res.Status, res.Message)
				scc.Support.(*MockSupport).GetChaincodeFromLocalStorageErr = errors.New("barf")
				res = stub.MockInvokeWithSignedProposal("1", args, sProp)
				assert.NotEqual(t, int32(shim.OK), res.Status)
				assert.Equal(t, "invalid deployment spec: barf", res.Message)
				scc.Support.(*MockSupport).GetChaincodeFromLocalStorageErr = nil
				bkpCCFromLSRv := scc.Support.(*MockSupport).GetChaincodeFromLocalStorageRv
				cryptoProvider, _ := sw.NewDefaultSecurityLevelWithKeystore(sw.NewDummyKeyStore())
				scc.Support.(*MockSupport).GetChaincodeFromLocalStorageRv = &ccprovider.CDSPackage{GetHasher: cryptoProvider}
				res = stub.MockInvokeWithSignedProposal("1", args, sProp)
				assert.NotEqual(t, int32(shim.OK), res.Status)
				assert.Contains(t, res.Message, "chaincode fingerprint mismatch")
				scc.Support.(*MockSupport).GetChaincodeFromLocalStorageRv = bkpCCFromLSRv
			})
		}

		for _, function := range []string{"getccdata", "GetChaincodeData"} {
			t.Run(function, func(t *testing.T) {
				mockAclProvider.Reset()
				mockAclProvider.On("CheckACL", resources.Lscc_GetChaincodeData, "test", sProp).Return(nil)
				args = [][]byte{[]byte(function), []byte("test"), []byte(cds.ChaincodeSpec.ChaincodeId.Name)}
				res = stub.MockInvokeWithSignedProposal("1", args, sProp)
				assert.Equal(t, int32(shim.OK), res.Status, res.Message)
			})
		}
	} else {
		assert.Equal(t, expectedErrorMsg, string(res.Message))
	}
}

// TestUpgrade tests the upgrade function with various inputs for basic use cases
func TestUpgrade(t *testing.T) {
	path := "mychaincode"

	testUpgrade(t, "example02", "0", "example02", "1", path, "", nil, nil, nil)
	testUpgrade(t, "example02", "0", "example02", "", path, InvalidVersionErr("").Error(), nil, nil, nil)
	testUpgrade(t, "example02", "0", "example02", "0", path, IdenticalVersionErr("example02").Error(), nil, nil, nil)
	testUpgrade(t, "example02", "0", "example03", "1", path, NotFoundErr("example03").Error(), nil, nil, nil)
	testUpgrade(t, "example02", "0", "example02", "1{}0", path, InvalidVersionErr("1{}0").Error(), nil, nil, nil)
	testUpgrade(t, "example02", "0", "example*02", "1{}0", path, InvalidChaincodeNameErr("example*02").Error(), nil, nil, nil)
	testUpgrade(t, "example02", "0", "", "1", path, InvalidChaincodeNameErr("").Error(), nil, nil, nil)

	cryptoProvider, err := sw.NewDefaultSecurityLevelWithKeystore(sw.NewDummyKeyStore())
	assert.NoError(t, err)
	scc := &SCC{
		BuiltinSCCs:      map[string]struct{}{"lscc": {}},
		Support:          &MockSupport{},
		SCCProvider:      NewMockProvider(),
		ACLProvider:      mockAclProvider,
		GetMSPIDs:        getMSPIDs,
		BCCSP:            cryptoProvider,
		BuildRegistry:    &container.BuildRegistry{},
		ChaincodeBuilder: &mock.ChaincodeBuilder{},
	}
	stub := shimtest.NewMockStub("lscc", scc)
	res := stub.MockInit("1", nil)
	assert.Equal(t, int32(shim.OK), res.Status, res.Message)
	scc.Support.(*MockSupport).GetInstantiationPolicyRv = []byte("instantiation policy")
	scc.Support.(*MockSupport).GetInstantiationPolicyErr = errors.New("barf")

	testUpgrade(t, "example02", "0", "example02", "1", path, "barf", scc, stub, nil)

	scc = &SCC{
		BuiltinSCCs:      map[string]struct{}{"lscc": {}},
		Support:          &MockSupport{},
		SCCProvider:      NewMockProvider(),
		ACLProvider:      mockAclProvider,
		GetMSPIDs:        getMSPIDs,
		BCCSP:            cryptoProvider,
		BuildRegistry:    &container.BuildRegistry{},
		ChaincodeBuilder: &mock.ChaincodeBuilder{},
	}
	stub = shimtest.NewMockStub("lscc", scc)
	res = stub.MockInit("1", nil)
	assert.Equal(t, int32(shim.OK), res.Status, res.Message)

	testUpgrade(t, "example02", "0", "example02", "1", path, "instantiation policy missing", scc, stub, nil)

	scc = &SCC{
		BuiltinSCCs:      map[string]struct{}{"lscc": {}},
		Support:          &MockSupport{},
		SCCProvider:      NewMockProvider(),
		ACLProvider:      mockAclProvider,
		GetMSPIDs:        getMSPIDs,
		BCCSP:            cryptoProvider,
		BuildRegistry:    &container.BuildRegistry{},
		ChaincodeBuilder: &mock.ChaincodeBuilder{},
	}
	stub = shimtest.NewMockStub("lscc", scc)
	res = stub.MockInit("1", nil)
	assert.Equal(t, int32(shim.OK), res.Status, res.Message)
	scc.Support.(*MockSupport).GetInstantiationPolicyRv = []byte("instantiation policy")
	scc.Support.(*MockSupport).GetInstantiationPolicyMap = map[string][]byte{}
	scc.Support.(*MockSupport).CheckInstantiationPolicyMap = map[string]error{"example020": errors.New("barf")}

	testUpgrade(t, "example02", "0", "example02", "1", path, "barf", scc, stub, nil)

	scc = &SCC{
		BuiltinSCCs:      map[string]struct{}{"lscc": {}},
		Support:          &MockSupport{},
		SCCProvider:      NewMockProvider(),
		ACLProvider:      mockAclProvider,
		GetMSPIDs:        getMSPIDs,
		BCCSP:            cryptoProvider,
		BuildRegistry:    &container.BuildRegistry{},
		ChaincodeBuilder: &mock.ChaincodeBuilder{},
	}
	stub = shimtest.NewMockStub("lscc", scc)
	res = stub.MockInit("1", nil)
	assert.Equal(t, int32(shim.OK), res.Status, res.Message)
	scc.Support.(*MockSupport).GetInstantiationPolicyRv = []byte("instantiation policy")
	scc.Support.(*MockSupport).GetInstantiationPolicyMap = map[string][]byte{}
	scc.Support.(*MockSupport).CheckInstantiationPolicyMap = map[string]error{"example021": errors.New("barf")}

	testUpgrade(t, "example02", "0", "example02", "1", path, "barf", scc, stub, nil)

	// Enable PrivateChannelData
	mocksccProvider := (&mscc.MocksccProviderFactory{
		ApplicationConfigBool: true,
		ApplicationConfigRv: &config.MockApplication{
			CapabilitiesRv: &config.MockApplicationCapabilities{
				PrivateChannelDataRv: true,
			},
		},
	}).NewSystemChaincodeProvider().(*mscc.MocksccProviderImpl)

	scc = &SCC{
		BuiltinSCCs:      map[string]struct{}{"lscc": {}},
		Support:          &MockSupport{},
		SCCProvider:      mocksccProvider,
		ACLProvider:      mockAclProvider,
		GetMSPIDs:        getMSPIDs,
		BCCSP:            cryptoProvider,
		BuildRegistry:    &container.BuildRegistry{},
		ChaincodeBuilder: &mock.ChaincodeBuilder{},
	}
	stub = shimtest.NewMockStub("lscc", scc)
	res = stub.MockInit("1", nil)
	assert.Equal(t, int32(shim.OK), res.Status, res.Message)
	scc.Support.(*MockSupport).GetInstantiationPolicyRv = []byte("instantiation policy")

	collName1 := "mycollection1"
	var requiredPeerCount, maximumPeerCount int32
	requiredPeerCount = 1
	maximumPeerCount = 2
	coll1 := createCollectionConfig(collName1, testPolicyEnvelope, requiredPeerCount, maximumPeerCount)

	ccp := &peer.CollectionConfigPackage{Config: []*peer.CollectionConfig{coll1}}
	ccpBytes, err := proto.Marshal(ccp)
	assert.NoError(t, err)
	assert.NotNil(t, ccpBytes)

	// As v12 capability is not enabled (which is required for the collection upgrade), an error is expected
	expectedErrorMsg := "as V1_2 capability is not enabled, collection upgrades are not allowed"
	testUpgrade(t, "example02", "0", "example02", "1", path, expectedErrorMsg, scc, stub, ccpBytes)

	// Enable PrivateChannelData and V1_2Validation
	mocksccProvider = (&mscc.MocksccProviderFactory{
		ApplicationConfigBool: true,
		ApplicationConfigRv: &config.MockApplication{
			CapabilitiesRv: &config.MockApplicationCapabilities{
				PrivateChannelDataRv: true,
				CollectionUpgradeRv:  true,
			},
		},
	}).NewSystemChaincodeProvider().(*mscc.MocksccProviderImpl)

	scc = &SCC{
		BuiltinSCCs:      map[string]struct{}{"lscc": {}},
		Support:          &MockSupport{},
		SCCProvider:      mocksccProvider,
		ACLProvider:      mockAclProvider,
		GetMSPIDs:        getMSPIDs,
		BCCSP:            cryptoProvider,
		BuildRegistry:    &container.BuildRegistry{},
		ChaincodeBuilder: &mock.ChaincodeBuilder{},
	}
	stub = shimtest.NewMockStub("lscc", scc)
	res = stub.MockInit("1", nil)
	assert.Equal(t, int32(shim.OK), res.Status, res.Message)
	scc.Support.(*MockSupport).GetInstantiationPolicyRv = []byte("instantiation policy")

	// As the PrivateChannelData is enabled and collectionConfigBytes is valid, no error is expected
	testUpgrade(t, "example02", "0", "example02", "1", path, "", scc, stub, []byte("nil"))
	// Should contain an entry for the chaincodeData only as the collectionConfigBytes is nil
	assert.Equal(t, 1, len(stub.State))
	_, ok := stub.State["example02"]
	assert.Equal(t, true, ok)

	scc = &SCC{
		BuiltinSCCs:      map[string]struct{}{"lscc": {}},
		Support:          &MockSupport{},
		SCCProvider:      mocksccProvider,
		ACLProvider:      mockAclProvider,
		GetMSPIDs:        getMSPIDs,
		BCCSP:            cryptoProvider,
		BuildRegistry:    &container.BuildRegistry{},
		ChaincodeBuilder: &mock.ChaincodeBuilder{},
	}
	stub = shimtest.NewMockStub("lscc", scc)
	res = stub.MockInit("1", nil)
	assert.Equal(t, int32(shim.OK), res.Status, res.Message)
	scc.Support.(*MockSupport).GetInstantiationPolicyRv = []byte("instantiation policy")

	// As the PrivateChannelData is enabled and collectionConfigBytes is valid, no error is expected
	testUpgrade(t, "example02", "0", "example02", "1", path, "", scc, stub, ccpBytes)
	// Should contain two entries: one for the chaincodeData and another for the collectionConfigBytes
	// as the V1_2Validation is enabled. Only in V1_2Validation, collection upgrades are allowed.
	// Note that V1_2Validation would be replaced with CollectionUpgrade capability.
	assert.Equal(t, 2, len(stub.State))
	_, ok = stub.State["example02"]
	assert.Equal(t, true, ok)
	actualccpBytes, ok := stub.State["example02~collection"]
	assert.Equal(t, true, ok)
	assert.Equal(t, ccpBytes, actualccpBytes)
}

func testUpgrade(t *testing.T, ccname string, version string, newccname string, newversion string, path string, expectedErrorMsg string, scc *SCC, stub *shimtest.MockStub, collectionConfigBytes []byte) {
	t.Run(ccname+":"+version+"->"+newccname+":"+newversion, func(t *testing.T) {
		cryptoProvider, err := sw.NewDefaultSecurityLevelWithKeystore(sw.NewDummyKeyStore())
		assert.NoError(t, err)
		if scc == nil {
			scc = &SCC{
				BuiltinSCCs:      map[string]struct{}{"lscc": {}},
				Support:          &MockSupport{},
				SCCProvider:      NewMockProvider(),
				ACLProvider:      mockAclProvider,
				GetMSPIDs:        getMSPIDs,
				BCCSP:            cryptoProvider,
				BuildRegistry:    &container.BuildRegistry{},
				ChaincodeBuilder: &mock.ChaincodeBuilder{},
			}
			stub = shimtest.NewMockStub("lscc", scc)
			res := stub.MockInit("1", nil)
			assert.Equal(t, int32(shim.OK), res.Status, res.Message)
			scc.Support.(*MockSupport).GetInstantiationPolicyRv = []byte("instantiation policy")
		}

		cds, err := constructDeploymentSpec(ccname, path, version, [][]byte{[]byte("init"), []byte("a"), []byte("100"), []byte("b"), []byte("200")}, false, true, scc)
		assert.NoError(t, err)
		cdsBytes := protoutil.MarshalOrPanic(cds)

		sProp, _ := protoutil.MockSignedEndorserProposal2OrPanic(channelID, &pb.ChaincodeSpec{}, id)
		args := [][]byte{[]byte("deploy"), []byte("test"), cdsBytes}
		saved1 := scc.Support.(*MockSupport).GetInstantiationPolicyErr
		saved2 := scc.Support.(*MockSupport).CheckInstantiationPolicyMap
		scc.Support.(*MockSupport).GetInstantiationPolicyErr = nil
		scc.Support.(*MockSupport).CheckInstantiationPolicyMap = nil
		res := stub.MockInvokeWithSignedProposal("1", args, sProp)
		assert.Equal(t, int32(shim.OK), res.Status, res.Message)
		scc.Support.(*MockSupport).GetInstantiationPolicyErr = saved1
		scc.Support.(*MockSupport).CheckInstantiationPolicyMap = saved2

		newCds, err := constructDeploymentSpec(newccname, path, newversion, [][]byte{[]byte("init"), []byte("a"), []byte("100"), []byte("b"), []byte("200")}, false, true, scc)
		assert.NoError(t, err)
		newCdsBytes := protoutil.MarshalOrPanic(newCds)

		if len(collectionConfigBytes) > 0 {
			if bytes.Equal(collectionConfigBytes, []byte("nil")) {
				args = [][]byte{[]byte("upgrade"), []byte("test"), newCdsBytes, nil, []byte("escc"), []byte("vscc"), nil}
			} else {
				args = [][]byte{[]byte("upgrade"), []byte("test"), newCdsBytes, nil, []byte("escc"), []byte("vscc"), collectionConfigBytes}
			}
		} else {
			args = [][]byte{[]byte("upgrade"), []byte("test"), newCdsBytes}
		}

		res = stub.MockInvokeWithSignedProposal("1", args, sProp)
		if expectedErrorMsg == "" {
			assert.Equal(t, int32(shim.OK), res.Status, res.Message)

			cd := &ccprovider.ChaincodeData{}
			err = proto.Unmarshal(res.Payload, cd)
			assert.NoError(t, err)

			newVer := cd.Version

			expectVer := "1"
			assert.Equal(t, newVer, expectVer, fmt.Sprintf("Upgrade chaincode version error, expected %s, got %s", expectVer, newVer))

			chaincodeEvent := <-stub.ChaincodeEventsChannel
			assert.Equal(t, "upgrade", chaincodeEvent.EventName)
			lifecycleEvent := &pb.LifecycleEvent{}
			err = proto.Unmarshal(chaincodeEvent.Payload, lifecycleEvent)
			assert.NoError(t, err)
			assert.Equal(t, newccname, lifecycleEvent.ChaincodeName)
		} else {
			assert.Equal(t, expectedErrorMsg, string(res.Message))
		}
	})
}

func TestFunctionsWithAliases(t *testing.T) {
	cryptoProvider, err := sw.NewDefaultSecurityLevelWithKeystore(sw.NewDummyKeyStore())
	assert.NoError(t, err)
	scc := &SCC{
		BuiltinSCCs:      map[string]struct{}{"lscc": {}},
		Support:          &MockSupport{},
		ACLProvider:      mockAclProvider,
		GetMSPIDs:        getMSPIDs,
		BCCSP:            cryptoProvider,
		BuildRegistry:    &container.BuildRegistry{},
		ChaincodeBuilder: &mock.ChaincodeBuilder{},
	}
	stub := shimtest.NewMockStub("lscc", scc)
	res := stub.MockInit("1", nil)
	assert.Equal(t, int32(shim.OK), res.Status, res.Message)

	identityDeserializer := &policymocks.MockIdentityDeserializer{Identity: []byte("Alice"), Msg: []byte("msg1")}
	policyManagerGetter := &policymocks.MockChannelPolicyManagerGetter{
		Managers: map[string]policies.Manager{
			"test": &policymocks.MockChannelPolicyManager{MockPolicy: &policymocks.MockPolicy{Deserializer: identityDeserializer}},
		},
	}
	scc.PolicyChecker = policy.NewPolicyChecker(
		policyManagerGetter,
		identityDeserializer,
		&policymocks.MockMSPPrincipalGetter{Principal: []byte("Alice")},
	)
	sProp, _ := protoutil.MockSignedEndorserProposalOrPanic("", &pb.ChaincodeSpec{}, []byte("Alice"), []byte("msg1"))
	identityDeserializer.Msg = sProp.ProposalBytes
	sProp.Signature = sProp.ProposalBytes

	testInvoke := func(function, resource string) {
		t.Run(function, func(t *testing.T) {
			res = stub.MockInvokeWithSignedProposal("1", [][]byte{[]byte(function), []byte("testchannel1")}, nil)
			assert.NotEqual(t, int32(shim.OK), res.Status)
			assert.Equal(t, "invalid number of arguments to lscc: 2", res.Message)

			mockAclProvider.Reset()
			mockAclProvider.On("CheckACL", resource, "testchannel1", sProp).Return(errors.New("bonanza"))
			res = stub.MockInvokeWithSignedProposal("1", [][]byte{[]byte(function), []byte("testchannel1"), []byte("chaincode")}, sProp)
			assert.NotEqual(t, int32(shim.OK), res.Status, res.Message)
			assert.Equal(t, fmt.Sprintf("access denied for [%s][testchannel1]: bonanza", function), res.Message)

			mockAclProvider.Reset()
			mockAclProvider.On("CheckACL", resource, "testchannel1", sProp).Return(nil)
			res = stub.MockInvokeWithSignedProposal("1", [][]byte{[]byte(function), []byte("testchannel1"), []byte("nonexistentchaincode")}, sProp)
			assert.NotEqual(t, int32(shim.OK), res.Status, res.Message)
			assert.Equal(t, res.Message, "could not find chaincode with name 'nonexistentchaincode'")
		})
	}

	testInvoke("getid", "lscc/ChaincodeExists")
	testInvoke("ChaincodeExists", "lscc/ChaincodeExists")
	testInvoke("getdepspec", "lscc/GetDeploymentSpec")
	testInvoke("GetDeploymentSpec", "lscc/GetDeploymentSpec")
	testInvoke("getccdata", "lscc/GetChaincodeData")
	testInvoke("GetChaincodeData", "lscc/GetChaincodeData")
}

func TestGetChaincodes(t *testing.T) {
	cryptoProvider, err := sw.NewDefaultSecurityLevelWithKeystore(sw.NewDummyKeyStore())
	assert.NoError(t, err)
	scc := &SCC{
		BuiltinSCCs:      map[string]struct{}{"lscc": {}},
		Support:          &MockSupport{},
		ACLProvider:      mockAclProvider,
		GetMSPIDs:        getMSPIDs,
		BCCSP:            cryptoProvider,
		BuildRegistry:    &container.BuildRegistry{},
		ChaincodeBuilder: &mock.ChaincodeBuilder{},
	}
	stub := shimtest.NewMockStub("lscc", scc)
	stub.ChannelID = "test"
	res := stub.MockInit("1", nil)
	assert.Equal(t, int32(shim.OK), res.Status, res.Message)

	for _, function := range []string{"getchaincodes", "GetChaincodes"} {
		t.Run(function, func(t *testing.T) {
			res = stub.MockInvokeWithSignedProposal("1", [][]byte{[]byte(function), []byte("barf")}, nil)
			assert.NotEqual(t, int32(shim.OK), res.Status)
			assert.Equal(t, "invalid number of arguments to lscc: 2", res.Message)

			sProp, _ := protoutil.MockSignedEndorserProposalOrPanic("test", &pb.ChaincodeSpec{}, []byte("Bob"), []byte("msg1"))
			sProp.Signature = sProp.ProposalBytes

			mockAclProvider.Reset()
			mockAclProvider.On("CheckACL", resources.Lscc_GetInstantiatedChaincodes, "test", sProp).Return(errors.New("coyote"))
			res = stub.MockInvokeWithSignedProposal("1", [][]byte{[]byte(function)}, sProp)
			assert.NotEqual(t, int32(shim.OK), res.Status)
			assert.Regexp(t, `access denied for \[`+function+`\]\[test\](.*)coyote`, res.Message)

			mockAclProvider.Reset()
			mockAclProvider.On("CheckACL", resources.Lscc_GetInstantiatedChaincodes, "test", sProp).Return(nil)
			res = stub.MockInvokeWithSignedProposal("1", [][]byte{[]byte(function)}, sProp)
			assert.Equal(t, int32(shim.OK), res.Status, res.Message)
		})
	}
}

func TestGetChaincodesFilter(t *testing.T) {
	cryptoProvider, err := sw.NewDefaultSecurityLevelWithKeystore(sw.NewDummyKeyStore())
	assert.NoError(t, err)
	scc := &SCC{
		BuiltinSCCs:      map[string]struct{}{"lscc": {}},
		Support:          &MockSupport{GetChaincodeFromLocalStorageErr: errors.New("banana")},
		ACLProvider:      mockAclProvider,
		GetMSPIDs:        getMSPIDs,
		BCCSP:            cryptoProvider,
		BuildRegistry:    &container.BuildRegistry{},
		ChaincodeBuilder: &mock.ChaincodeBuilder{},
	}

	sqi := &mock.StateQueryIterator{}
	results := []*queryresult.KV{
		{Key: "one", Value: protoutil.MarshalOrPanic(&ccprovider.ChaincodeData{Name: "name-one", Version: "1.0", Escc: "escc", Vscc: "vscc"})},
		{Key: "something~collections", Value: []byte("completely-ignored")},
		{Key: "two", Value: protoutil.MarshalOrPanic(&ccprovider.ChaincodeData{Name: "name-two", Version: "2.0", Escc: "escc-2", Vscc: "vscc-2"})},
	}
	for i, r := range results {
		sqi.NextReturnsOnCall(i, r, nil)
		sqi.HasNextReturnsOnCall(i, true)
	}

	stub := &mock.ChaincodeStub{}
	stub.GetStateByRangeReturns(sqi, nil)

	resp := scc.getChaincodes(stub)
	assert.Equal(t, resp.Status, int32(shim.OK))

	cqr := &pb.ChaincodeQueryResponse{}
	err = proto.Unmarshal(resp.GetPayload(), cqr)
	assert.NoError(t, err)

	assert.Equal(t, cqr.Chaincodes, []*pb.ChaincodeInfo{
		{Name: "name-one", Version: "1.0", Escc: "escc", Vscc: "vscc"},
		{Name: "name-two", Version: "2.0", Escc: "escc-2", Vscc: "vscc-2"},
	})
}

func TestGetInstalledChaincodes(t *testing.T) {
	cryptoProvider, err := sw.NewDefaultSecurityLevelWithKeystore(sw.NewDummyKeyStore())
	assert.NoError(t, err)
	scc := &SCC{
		BuiltinSCCs:      map[string]struct{}{"lscc": {}},
		Support:          &MockSupport{},
		ACLProvider:      mockAclProvider,
		GetMSPIDs:        getMSPIDs,
		BCCSP:            cryptoProvider,
		BuildRegistry:    &container.BuildRegistry{},
		ChaincodeBuilder: &mock.ChaincodeBuilder{},
	}
	stub := shimtest.NewMockStub("lscc", scc)
	res := stub.MockInit("1", nil)
	assert.Equal(t, int32(shim.OK), res.Status, res.Message)

	for _, function := range []string{"getinstalledchaincodes", "GetInstalledChaincodes"} {
		t.Run(function, func(t *testing.T) {
			res = stub.MockInvokeWithSignedProposal("1", [][]byte{[]byte(function), []byte("barf")}, nil)
			assert.NotEqual(t, int32(shim.OK), res.Status)
			assert.Equal(t, "invalid number of arguments to lscc: 2", res.Message)

			identityDeserializer := &policymocks.MockIdentityDeserializer{Identity: []byte("Alice"), Msg: []byte("msg1")}
			policyManagerGetter := &policymocks.MockChannelPolicyManagerGetter{
				Managers: map[string]policies.Manager{
					"test": &policymocks.MockChannelPolicyManager{MockPolicy: &policymocks.MockPolicy{Deserializer: identityDeserializer}},
				},
			}
			scc.PolicyChecker = policy.NewPolicyChecker(
				policyManagerGetter,
				identityDeserializer,
				&policymocks.MockMSPPrincipalGetter{Principal: []byte("Alice")},
			)
			sProp, _ := protoutil.MockSignedEndorserProposalOrPanic("", &pb.ChaincodeSpec{}, []byte("Bob"), []byte("msg1"))
			identityDeserializer.Msg = sProp.ProposalBytes
			sProp.Signature = sProp.ProposalBytes

			mockAclProvider.Reset()
			mockAclProvider.On("CheckACL", resources.Lscc_GetInstalledChaincodes, "", sProp).Return(errors.New("authorization failure"))
			res = stub.MockInvokeWithSignedProposal("1", [][]byte{[]byte(function)}, sProp)
			assert.NotEqual(t, int32(shim.OK), res.Status)
			assert.Contains(t, res.Message, "access denied for ["+function+"]")

			sProp, _ = protoutil.MockSignedEndorserProposalOrPanic("", &pb.ChaincodeSpec{}, []byte("Alice"), []byte("msg1"))
			identityDeserializer.Msg = sProp.ProposalBytes
			sProp.Signature = sProp.ProposalBytes

			mockAclProvider.Reset()
			mockAclProvider.On("CheckACL", resources.Lscc_GetInstalledChaincodes, "", sProp).Return(nil)
			res = stub.MockInvokeWithSignedProposal("1", [][]byte{[]byte(function)}, sProp)
			assert.NotEqual(t, int32(shim.OK), res.Status)
			assert.Equal(t, "proto: Marshal called with nil", res.Message)

			_, err := constructDeploymentSpec("ccname-"+function, "path", "version", [][]byte{[]byte("init"), []byte("a"), []byte("100"), []byte("b"), []byte("200")}, false, false, scc)
			assert.NoError(t, err)

			res = stub.MockInvokeWithSignedProposal("1", [][]byte{[]byte(function)}, sProp)
			assert.NotEqual(t, int32(shim.OK), res.Status)
			assert.Equal(t, "barf", res.Message)

			_, err = constructDeploymentSpec("ccname-"+function, "path", "version", [][]byte{[]byte("init"), []byte("a"), []byte("100"), []byte("b"), []byte("200")}, false, true, scc)
			assert.NoError(t, err)

			res = stub.MockInvokeWithSignedProposal("1", [][]byte{[]byte(function)}, sProp)
			assert.Equal(t, int32(shim.OK), res.Status, res.Message)

			scc.Support = &MockSupport{}
		})
	}
}

func TestNewLifeCycleSysCC(t *testing.T) {
	cryptoProvider, err := sw.NewDefaultSecurityLevelWithKeystore(sw.NewDummyKeyStore())
	assert.NoError(t, err)
	scc := &SCC{
		BuiltinSCCs:      map[string]struct{}{"lscc": {}},
		Support:          &SupportImpl{GetMSPIDs: getMSPIDs},
		ACLProvider:      mockAclProvider,
		GetMSPIDs:        getMSPIDs,
		BCCSP:            cryptoProvider,
		BuildRegistry:    &container.BuildRegistry{},
		ChaincodeBuilder: &mock.ChaincodeBuilder{},
	}
	assert.NotNil(t, scc)
	stub := shimtest.NewMockStub("lscc", scc)
	res := stub.MockInit("1", nil)
	assert.Equal(t, int32(shim.OK), res.Status, res.Message)

	res = stub.MockInvokeWithSignedProposal("1", [][]byte{[]byte("barf")}, nil)
	assert.NotEqual(t, int32(shim.OK), res.Status)
	assert.Equal(t, "invalid function to lscc: barf", res.Message)
}

func TestGetChaincodeData(t *testing.T) {
	cryptoProvider, err := sw.NewDefaultSecurityLevelWithKeystore(sw.NewDummyKeyStore())
	assert.NoError(t, err)
	scc := &SCC{
		BuiltinSCCs:      map[string]struct{}{"lscc": {}},
		Support:          &SupportImpl{GetMSPIDs: getMSPIDs},
		ACLProvider:      mockAclProvider,
		GetMSPIDs:        getMSPIDs,
		BCCSP:            cryptoProvider,
		BuildRegistry:    &container.BuildRegistry{},
		ChaincodeBuilder: &mock.ChaincodeBuilder{},
	}
	assert.NotNil(t, scc)
	stub := shimtest.NewMockStub("lscc", scc)
	res := stub.MockInit("1", nil)
	assert.Equal(t, int32(shim.OK), res.Status, res.Message)

	_, err = scc.getChaincodeData("barf", []byte("barf"))
	assert.Error(t, err)

	_, err = scc.getChaincodeData("barf", protoutil.MarshalOrPanic(&ccprovider.ChaincodeData{Name: "barf s'more"}))
	assert.Error(t, err)
	assert.True(t, len(err.Error()) > 0)
}

func TestExecuteInstall(t *testing.T) {
	cryptoProvider, err := sw.NewDefaultSecurityLevelWithKeystore(sw.NewDummyKeyStore())
	assert.NoError(t, err)
	scc := &SCC{
		BuiltinSCCs:      map[string]struct{}{"lscc": {}},
		Support:          &SupportImpl{GetMSPIDs: getMSPIDs},
		ACLProvider:      mockAclProvider,
		GetMSPIDs:        getMSPIDs,
		BCCSP:            cryptoProvider,
		BuildRegistry:    &container.BuildRegistry{},
		ChaincodeBuilder: &mock.ChaincodeBuilder{},
	}
	assert.NotNil(t, scc)
	stub := shimtest.NewMockStub("lscc", scc)
	res := stub.MockInit("1", nil)
	assert.Equal(t, int32(shim.OK), res.Status, res.Message)

	err = scc.executeInstall(stub, []byte("barf"))
	assert.Error(t, err)
}

func TestErrors(t *testing.T) {
	// these errors are really hard (if
	// outright impossible without writing
	// tons of lines of mocking code) to
	// get in testing
	err1 := TXNotFoundErr("")
	assert.True(t, len(err1.Error()) > 0)

	err3 := MarshallErr("")
	assert.True(t, len(err3.Error()) > 0)
}

func TestPutChaincodeCollectionData(t *testing.T) {
	scc := &SCC{
		Support: &MockSupport{},
	}
	stub := shimtest.NewMockStub("lscc", scc)

	if res := stub.MockInit("1", nil); res.Status != shim.OK {
		fmt.Println("Init failed", string(res.Message))
		t.FailNow()
	}

	err := scc.putChaincodeCollectionData(stub, nil, nil)
	assert.Error(t, err)

	cd := &ccprovider.ChaincodeData{Name: "foo"}

	err = scc.putChaincodeCollectionData(stub, cd, nil)
	assert.NoError(t, err)

	collName1 := "mycollection1"
	coll1 := createCollectionConfig(collName1, testPolicyEnvelope, 1, 2)
	ccp := &peer.CollectionConfigPackage{Config: []*peer.CollectionConfig{coll1}}
	ccpBytes, err := proto.Marshal(ccp)
	assert.NoError(t, err)
	assert.NotNil(t, ccpBytes)

	stub.MockTransactionStart("foo")
	err = scc.putChaincodeCollectionData(stub, cd, []byte("barf"))
	assert.Error(t, err)
	stub.MockTransactionEnd("foo")

	stub.MockTransactionStart("foo")
	err = scc.putChaincodeCollectionData(stub, cd, ccpBytes)
	assert.NoError(t, err)
	stub.MockTransactionEnd("foo")
}

func TestGetChaincodeCollectionData(t *testing.T) {
	cryptoProvider, err := sw.NewDefaultSecurityLevelWithKeystore(sw.NewDummyKeyStore())
	assert.NoError(t, err)
	scc := &SCC{
		BuiltinSCCs:      map[string]struct{}{"lscc": {}},
		Support:          &SupportImpl{GetMSPIDs: getMSPIDs},
		ACLProvider:      mockAclProvider,
		GetMSPIDs:        getMSPIDs,
		BCCSP:            cryptoProvider,
		BuildRegistry:    &container.BuildRegistry{},
		ChaincodeBuilder: &mock.ChaincodeBuilder{},
	}
	stub := shimtest.NewMockStub("lscc", scc)
	stub.ChannelID = "test"
	scc.Support = &MockSupport{}

	cd := &ccprovider.ChaincodeData{Name: "foo"}

	collName1 := "mycollection1"
	coll1 := createCollectionConfig(collName1, testPolicyEnvelope, 1, 2)
	ccp := &peer.CollectionConfigPackage{Config: []*peer.CollectionConfig{coll1}}
	ccpBytes, err := proto.Marshal(ccp)
	assert.NoError(t, err)
	assert.NotNil(t, ccpBytes)

	stub.MockTransactionStart("foo")
	err = scc.putChaincodeCollectionData(stub, cd, ccpBytes)
	assert.NoError(t, err)
	stub.MockTransactionEnd("foo")

	res := stub.MockInit("1", nil)
	assert.Equal(t, int32(shim.OK), res.Status, res.Message)

	for _, function := range []string{"GetCollectionsConfig", "getcollectionsconfig"} {
		sProp, _ := protoutil.MockSignedEndorserProposalOrPanic("test", &pb.ChaincodeSpec{}, []byte("Bob"), []byte("msg1"))
		sProp.Signature = sProp.ProposalBytes

		t.Run("invalid number of arguments", func(t *testing.T) {
			res = stub.MockInvokeWithSignedProposal("1", util.ToChaincodeArgs(function, "foo", "bar"), nil)
			assert.NotEqual(t, int32(shim.OK), res.Status)
			assert.Equal(t, "invalid number of arguments to lscc: 3", res.Message)
		})
		t.Run("invalid identity", func(t *testing.T) {
			mockAclProvider.Reset()
			mockAclProvider.On("CheckACL", resources.Lscc_GetCollectionsConfig, "test", sProp).Return(errors.New("acl check failed"))
			res = stub.MockInvokeWithSignedProposal("1", util.ToChaincodeArgs(function, "foo"), sProp)
			assert.NotEqual(t, int32(shim.OK), res.Status)
			assert.Contains(t, res.Message, "access denied for ["+function+"]")
		})
		t.Run("non-exists collections config", func(t *testing.T) {
			mockAclProvider.Reset()
			mockAclProvider.On("CheckACL", resources.Lscc_GetCollectionsConfig, "test", sProp).Return(nil)
			res = stub.MockInvokeWithSignedProposal("1", util.ToChaincodeArgs(function, "bar"), sProp)
			assert.NotEqual(t, int32(shim.OK), res.Status)
			assert.Equal(t, res.Message, "collections config not defined for chaincode bar")
		})
		t.Run("Success", func(t *testing.T) {
			res = stub.MockInvokeWithSignedProposal("1", util.ToChaincodeArgs(function, "foo"), sProp)
			assert.Equal(t, int32(shim.OK), res.Status)
			assert.NotNil(t, res.Payload)
		})
	}
}

func TestCheckCollectionMemberPolicy(t *testing.T) {
	// error case: no msp manager set, no collection config set
	err := checkCollectionMemberPolicy(nil, nil)
	assert.Error(t, err)

	mockmsp := new(mspmocks.MockMSP)
	mockmsp.On("DeserializeIdentity", []byte("signer0")).Return(&mspmocks.MockIdentity{}, nil)
	mockmsp.On("DeserializeIdentity", []byte("signer1")).Return(&mspmocks.MockIdentity{}, nil)
	mockmsp.On("GetIdentifier").Return("Org1", nil)
	mockmsp.On("GetType").Return(msp.FABRIC)
	mspmgmt.GetManagerForChain("foochannel")
	mgr := mspmgmt.GetManagerForChain("foochannel")

	// error case: msp manager not set up, no collection config set
	err = checkCollectionMemberPolicy(nil, nil)
	assert.EqualError(t, err, "msp manager not set")

	// set up msp manager
	mgr.Setup([]msp.MSP{mockmsp})

	// error case: no collection config set
	err = checkCollectionMemberPolicy(nil, mgr)
	assert.EqualError(t, err, "collection configuration is not set")

	// error case: empty collection config
	cc := &peer.CollectionConfig{}
	err = checkCollectionMemberPolicy(cc, mgr)
	assert.EqualError(t, err, "collection configuration is empty")

	// error case: no static collection config
	cc = &peer.CollectionConfig{Payload: &peer.CollectionConfig_StaticCollectionConfig{}}
	err = checkCollectionMemberPolicy(cc, mgr)
	assert.EqualError(t, err, "collection configuration is empty")

	// error case: member org policy not set
	cc = &peer.CollectionConfig{
		Payload: &peer.CollectionConfig_StaticCollectionConfig{
			StaticCollectionConfig: &peer.StaticCollectionConfig{},
		},
	}
	err = checkCollectionMemberPolicy(cc, mgr)
	assert.EqualError(t, err, "collection member policy is not set")

	// error case: member org policy config empty
	cc = &peer.CollectionConfig{
		Payload: &peer.CollectionConfig_StaticCollectionConfig{
			StaticCollectionConfig: &peer.StaticCollectionConfig{
				Name: "mycollection",
				MemberOrgsPolicy: &peer.CollectionPolicyConfig{
					Payload: &peer.CollectionPolicyConfig_SignaturePolicy{},
				},
			},
		},
	}
	err = checkCollectionMemberPolicy(cc, mgr)
	assert.EqualError(t, err, "collection member org policy is empty")

	// error case: signd-by index is out of range of signers
	cc = &peer.CollectionConfig{
		Payload: &peer.CollectionConfig_StaticCollectionConfig{
			StaticCollectionConfig: &peer.StaticCollectionConfig{
				Name:             "mycollection",
				MemberOrgsPolicy: getBadAccessPolicy([]string{"signer0"}, 1),
			},
		},
	}
	err = checkCollectionMemberPolicy(cc, mgr)
	assert.EqualError(t, err, "invalid member org policy for collection 'mycollection': identity index out of range, requested 1, but identities length is 1")

	// valid case: well-formed collection policy config
	cc = &peer.CollectionConfig{
		Payload: &peer.CollectionConfig_StaticCollectionConfig{
			StaticCollectionConfig: &peer.StaticCollectionConfig{
				Name: "mycollection",
				MemberOrgsPolicy: &peer.CollectionPolicyConfig{
					Payload: &peer.CollectionPolicyConfig_SignaturePolicy{
						SignaturePolicy: testPolicyEnvelope,
					},
				},
			},
		},
	}
	err = checkCollectionMemberPolicy(cc, mgr)
	assert.NoError(t, err)

	// check MSPPrincipal_IDENTITY type
	var signers = [][]byte{[]byte("signer0"), []byte("signer1")}
	signaturePolicyEnvelope := cauthdsl.Envelope(cauthdsl.Or(cauthdsl.SignedBy(0), cauthdsl.SignedBy(1)), signers)
	signaturePolicy := &peer.CollectionPolicyConfig_SignaturePolicy{
		SignaturePolicy: signaturePolicyEnvelope,
	}
	accessPolicy := &peer.CollectionPolicyConfig{
		Payload: signaturePolicy,
	}
	cc = &peer.CollectionConfig{
		Payload: &peer.CollectionConfig_StaticCollectionConfig{
			StaticCollectionConfig: &peer.StaticCollectionConfig{
				Name:             "mycollection",
				MemberOrgsPolicy: accessPolicy,
			},
		},
	}
	err = checkCollectionMemberPolicy(cc, mgr)
	assert.NoError(t, err)
	mockmsp.AssertNumberOfCalls(t, "DeserializeIdentity", 3)

	// check MSPPrincipal_ROLE type
	signaturePolicyEnvelope = cauthdsl.SignedByAnyMember([]string{"Org1"})
	signaturePolicy.SignaturePolicy = signaturePolicyEnvelope
	accessPolicy.Payload = signaturePolicy
	cc = &peer.CollectionConfig{
		Payload: &peer.CollectionConfig_StaticCollectionConfig{
			StaticCollectionConfig: &peer.StaticCollectionConfig{
				Name:             "mycollection",
				MemberOrgsPolicy: accessPolicy,
			},
		},
	}
	err = checkCollectionMemberPolicy(cc, mgr)
	assert.NoError(t, err)

	// check MSPPrincipal_ROLE type for unknown org
	signaturePolicyEnvelope = cauthdsl.SignedByAnyMember([]string{"Org2"})
	signaturePolicy.SignaturePolicy = signaturePolicyEnvelope
	accessPolicy.Payload = signaturePolicy
	cc = &peer.CollectionConfig{
		Payload: &peer.CollectionConfig_StaticCollectionConfig{
			StaticCollectionConfig: &peer.StaticCollectionConfig{
				Name:             "mycollection",
				MemberOrgsPolicy: accessPolicy,
			},
		},
	}
	err = checkCollectionMemberPolicy(cc, mgr)
	// this does not raise an error but prints a warning logging message instead
	assert.NoError(t, err)

	// check MSPPrincipal_ORGANIZATION_UNIT type
	principal := &mb.MSPPrincipal{
		PrincipalClassification: mb.MSPPrincipal_ORGANIZATION_UNIT,
		Principal:               protoutil.MarshalOrPanic(&mb.OrganizationUnit{MspIdentifier: "Org1"}),
	}
	// create the policy: it requires exactly 1 signature from the first (and only) principal
	signaturePolicy.SignaturePolicy = &common.SignaturePolicyEnvelope{
		Version:    0,
		Rule:       cauthdsl.NOutOf(1, []*common.SignaturePolicy{cauthdsl.SignedBy(0)}),
		Identities: []*mb.MSPPrincipal{principal},
	}
	accessPolicy.Payload = signaturePolicy
	cc = &peer.CollectionConfig{
		Payload: &peer.CollectionConfig_StaticCollectionConfig{
			StaticCollectionConfig: &peer.StaticCollectionConfig{
				Name:             "mycollection",
				MemberOrgsPolicy: accessPolicy,
			},
		},
	}
	err = checkCollectionMemberPolicy(cc, mgr)
	assert.NoError(t, err)
}

func TestCheckChaincodeName(t *testing.T) {
	cryptoProvider, err := sw.NewDefaultSecurityLevelWithKeystore(sw.NewDummyKeyStore())
	assert.NoError(t, err)

	lscc := &SCC{BCCSP: cryptoProvider}

	/*allowed naming*/
	err = lscc.isValidChaincodeName("a-b")
	assert.NoError(t, err)
	err = lscc.isValidChaincodeName("a_b")
	assert.NoError(t, err)
	err = lscc.isValidChaincodeName("a_b-c")
	assert.NoError(t, err)
	err = lscc.isValidChaincodeName("a-b_c")
	assert.NoError(t, err)

	/*invalid naming*/
	err = lscc.isValidChaincodeName("")
	assert.EqualError(t, err, "invalid chaincode name ''. Names must start with an alphanumeric character and can only consist of alphanumerics, '_', and '-'")
	err = lscc.isValidChaincodeName("-ab")
	assert.EqualError(t, err, "invalid chaincode name '-ab'. Names must start with an alphanumeric character and can only consist of alphanumerics, '_', and '-'")
	err = lscc.isValidChaincodeName("_ab")
	assert.EqualError(t, err, "invalid chaincode name '_ab'. Names must start with an alphanumeric character and can only consist of alphanumerics, '_', and '-'")
	err = lscc.isValidChaincodeName("ab-")
	assert.EqualError(t, err, "invalid chaincode name 'ab-'. Names must start with an alphanumeric character and can only consist of alphanumerics, '_', and '-'")
	err = lscc.isValidChaincodeName("ab_")
	assert.EqualError(t, err, "invalid chaincode name 'ab_'. Names must start with an alphanumeric character and can only consist of alphanumerics, '_', and '-'")
	err = lscc.isValidChaincodeName("a__b")
	assert.EqualError(t, err, "invalid chaincode name 'a__b'. Names must start with an alphanumeric character and can only consist of alphanumerics, '_', and '-'")
	err = lscc.isValidChaincodeName("a--b")
	assert.EqualError(t, err, "invalid chaincode name 'a--b'. Names must start with an alphanumeric character and can only consist of alphanumerics, '_', and '-'")
	err = lscc.isValidChaincodeName("a-_b")
	assert.EqualError(t, err, "invalid chaincode name 'a-_b'. Names must start with an alphanumeric character and can only consist of alphanumerics, '_', and '-'")
}

func TestCheckChaincodeVersion(t *testing.T) {
	lscc := &SCC{}

	validCCName := "ccname"
	/*allowed versions*/
	err := lscc.isValidChaincodeVersion(validCCName, "a_b")
	assert.NoError(t, err)
	err = lscc.isValidChaincodeVersion(validCCName, "a.b")
	assert.NoError(t, err)
	err = lscc.isValidChaincodeVersion(validCCName, "a+b")
	assert.NoError(t, err)
	err = lscc.isValidChaincodeVersion(validCCName, "a-b")
	assert.NoError(t, err)
	err = lscc.isValidChaincodeVersion(validCCName, "-ab")
	assert.NoError(t, err)
	err = lscc.isValidChaincodeVersion(validCCName, "a.0")
	assert.NoError(t, err)
	err = lscc.isValidChaincodeVersion(validCCName, "a_b.c+d-e")
	assert.NoError(t, err)
	err = lscc.isValidChaincodeVersion(validCCName, "0")
	assert.NoError(t, err)

	/*invalid versions*/
	err = lscc.isValidChaincodeVersion(validCCName, "")
	assert.EqualError(t, err, fmt.Sprintf("invalid chaincode version ''. Versions must not be empty and can only consist of alphanumerics, '_',  '-', '+', and '.'"))
	err = lscc.isValidChaincodeVersion(validCCName, "$badversion")
	assert.EqualError(t, err, "invalid chaincode version '$badversion'. Versions must not be empty and can only consist of alphanumerics, '_',  '-', '+', and '.'")
}

func TestLifecycleChaincodeRegularExpressionsMatch(t *testing.T) {
	assert.Equal(t, ChaincodeNameRegExp.String(), lifecycle.ChaincodeNameRegExp.String())
	assert.Equal(t, ChaincodeVersionRegExp.String(), lifecycle.ChaincodeVersionRegExp.String())
}

var id msp.SigningIdentity
var channelID = "testchannelid"
var mockAclProvider *mocks.MockACLProvider

func NewMockProvider() *mscc.MocksccProviderImpl {
	return (&mscc.MocksccProviderFactory{
		ApplicationConfigBool: true,
		ApplicationConfigRv: &config.MockApplication{
			CapabilitiesRv: &config.MockApplicationCapabilities{},
		},
	}).NewSystemChaincodeProvider().(*mscc.MocksccProviderImpl)
}

func TestMain(m *testing.M) {
	//setup extension test environment
	_, _, destroy := xtestutil.SetupExtTestEnv()
	viper.Set("peer.fileSystemPath", "/tmp/fabric/core/ledger")

	var err error
	msptesttools.LoadMSPSetupForTesting()

	cryptoProvider, err := sw.NewDefaultSecurityLevelWithKeystore(sw.NewDummyKeyStore())
	if err != nil {
		fmt.Printf("Initialize cryptoProvider bccsp failed: %s", err)
		os.Exit(-1)
	}

	id, err = mspmgmt.GetLocalMSP(cryptoProvider).GetDefaultSigningIdentity()
	if err != nil {
		fmt.Printf("GetSigningIdentity failed with err %s", err)
		os.Exit(-1)
	}

	mockAclProvider = &mocks.MockACLProvider{}
	mockAclProvider.Reset()

<<<<<<< HEAD
	code := m.Run()
	destroy()
	os.Exit(code)
=======
	os.Exit(m.Run())
}

type MockSupport struct {
	PutChaincodeToLocalStorageErr    error
	GetChaincodeFromLocalStorageRv   ccprovider.CCPackage
	GetChaincodeFromLocalStorageErr  error
	GetChaincodesFromLocalStorageRv  *peer.ChaincodeQueryResponse
	GetChaincodesFromLocalStorageErr error
	GetInstantiationPolicyRv         []byte
	GetInstantiationPolicyErr        error
	CheckInstantiationPolicyErr      error
	GetInstantiationPolicyMap        map[string][]byte
	CheckInstantiationPolicyMap      map[string]error
	CheckCollectionConfigErr         error
}

func (s *MockSupport) PutChaincodeToLocalStorage(ccpack ccprovider.CCPackage) error {
	return s.PutChaincodeToLocalStorageErr
}

func (s *MockSupport) GetChaincodeFromLocalStorage(ccNameVersion string) (ccprovider.CCPackage, error) {
	return s.GetChaincodeFromLocalStorageRv, s.GetChaincodeFromLocalStorageErr
}

func (s *MockSupport) GetChaincodesFromLocalStorage() (*peer.ChaincodeQueryResponse, error) {
	return s.GetChaincodesFromLocalStorageRv, s.GetChaincodesFromLocalStorageErr
}

func (s *MockSupport) GetInstantiationPolicy(channel string, ccpack ccprovider.CCPackage) ([]byte, error) {
	if s.GetInstantiationPolicyMap != nil {
		str := ccpack.GetChaincodeData().Name + ccpack.GetChaincodeData().Version
		s.GetInstantiationPolicyMap[str] = []byte(str)
		return []byte(ccpack.GetChaincodeData().Name + ccpack.GetChaincodeData().Version), nil
	}
	return s.GetInstantiationPolicyRv, s.GetInstantiationPolicyErr
}

func (s *MockSupport) CheckInstantiationPolicy(signedProp *peer.SignedProposal, chainName string, instantiationPolicy []byte) error {
	if s.CheckInstantiationPolicyMap != nil {
		return s.CheckInstantiationPolicyMap[string(instantiationPolicy)]
	}
	return s.CheckInstantiationPolicyErr
}

func (s *MockSupport) CheckCollectionConfig(collectionConfig *peer.CollectionConfig, channelName string) error {
	return s.CheckCollectionConfigErr
}

// getBadAccessPolicy creates a bad CollectionPolicyConfig with signedby index out of range of signers
func getBadAccessPolicy(signers []string, badIndex int32) *peer.CollectionPolicyConfig {
	var data [][]byte
	for _, signer := range signers {
		data = append(data, []byte(signer))
	}
	// use a out of range index to trigger error
	policyEnvelope := cauthdsl.Envelope(cauthdsl.Or(cauthdsl.SignedBy(0), cauthdsl.SignedBy(badIndex)), data)
	return &peer.CollectionPolicyConfig{
		Payload: &peer.CollectionPolicyConfig_SignaturePolicy{
			SignaturePolicy: policyEnvelope,
		},
	}
>>>>>>> d00b96e5
}<|MERGE_RESOLUTION|>--- conflicted
+++ resolved
@@ -1537,12 +1537,9 @@
 	mockAclProvider = &mocks.MockACLProvider{}
 	mockAclProvider.Reset()
 
-<<<<<<< HEAD
 	code := m.Run()
 	destroy()
 	os.Exit(code)
-=======
-	os.Exit(m.Run())
 }
 
 type MockSupport struct {
@@ -1604,5 +1601,4 @@
 			SignaturePolicy: policyEnvelope,
 		},
 	}
->>>>>>> d00b96e5
 }