--- conflicted
+++ resolved
@@ -39,11 +39,6 @@
 // test/development context.
 func GetDevConfigDir() string {
 	gopath := os.Getenv("GOPATH")
-<<<<<<< HEAD
-	if gopath == "" {
-		return "", fmt.Errorf("GOPATH not set")
-	}
-
 	sampleConfigPath := os.Getenv("FABRIC_SAMPLECONFIG_PATH")
 	if sampleConfigPath == "" {
 		sampleConfigPath = "src/github.com/hyperledger/fabric/sampleconfig"
@@ -51,14 +46,8 @@
 
 	for _, p := range filepath.SplitList(gopath) {
 		devPath := filepath.Join(p, sampleConfigPath)
-		if !dirExists(devPath) {
-			continue
-=======
-	for _, p := range filepath.SplitList(gopath) {
-		devPath := filepath.Join(p, "src/github.com/hyperledger/fabric/sampleconfig")
 		if dirExists(devPath) {
 			return devPath
->>>>>>> d00b96e5
 		}
 	}
 
