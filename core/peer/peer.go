--- conflicted
+++ resolved
@@ -250,17 +250,10 @@
 	metricsProvider metrics.Provider,
 	legacyLifecycleValidation plugindispatcher.LifecycleResources,
 	newLifecycleValidation plugindispatcher.CollectionAndLifecycleResources,
-<<<<<<< HEAD
-	collDataProvider storeapi.Provider) {
-	nWorkers := viper.GetInt("peer.validatorPoolSize")
-	if nWorkers <= 0 {
-		nWorkers = runtime.NumCPU()
-	}
-=======
 	ledgerConfig *ledger.Config,
 	nWorkers int,
+	collDataProvider storeapi.Provider,
 ) {
->>>>>>> 479f76ea
 	validationWorkersSemaphore = semaphore.New(nWorkers)
 
 	pluginMapper = pm
@@ -274,11 +267,8 @@
 		DeployedChaincodeInfoProvider: deployedCCInfoProvider,
 		MembershipInfoProvider:        membershipProvider,
 		MetricsProvider:               metricsProvider,
-<<<<<<< HEAD
+		Config:                        ledgerConfig,
 		CollDataProvider:              collDataProvider,
-=======
-		Config:                        ledgerConfig,
->>>>>>> 479f76ea
 	})
 	ledgerIds, err := ledgermgmt.GetLedgerIDs()
 	if err != nil {
