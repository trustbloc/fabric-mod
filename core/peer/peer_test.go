--- conflicted
+++ resolved
@@ -26,12 +26,8 @@
 	"github.com/hyperledger/fabric/core/committer/txvalidator/plugin"
 	"github.com/hyperledger/fabric/core/deliverservice"
 	"github.com/hyperledger/fabric/core/deliverservice/blocksprovider"
-<<<<<<< HEAD
-	"github.com/hyperledger/fabric/core/handlers/validation/api"
-=======
 	validation "github.com/hyperledger/fabric/core/handlers/validation/api"
 	"github.com/hyperledger/fabric/core/ledger"
->>>>>>> 479f76ea
 	"github.com/hyperledger/fabric/core/ledger/mock"
 	ledgermocks "github.com/hyperledger/fabric/core/ledger/mock"
 	extmocks "github.com/hyperledger/fabric/extensions/mocks"
@@ -41,13 +37,7 @@
 	peergossip "github.com/hyperledger/fabric/internal/peer/gossip"
 	"github.com/hyperledger/fabric/internal/peer/gossip/mocks"
 	"github.com/hyperledger/fabric/msp/mgmt"
-<<<<<<< HEAD
-	"github.com/hyperledger/fabric/msp/mgmt/testtools"
-	peergossip "github.com/hyperledger/fabric/peer/gossip"
-	"github.com/hyperledger/fabric/peer/gossip/mocks"
-=======
 	msptesttools "github.com/hyperledger/fabric/msp/mgmt/testtools"
->>>>>>> 479f76ea
 	"github.com/stretchr/testify/assert"
 	"github.com/stretchr/testify/require"
 	"google.golang.org/grpc"
@@ -102,19 +92,14 @@
 }
 
 func TestInitialize(t *testing.T) {
-<<<<<<< HEAD
 
 	resetExtTestEnv()
 
-	cleanup := setupPeerFS(t)
-	defer cleanup()
-=======
 	rootFSPath, err := ioutil.TempDir("", "ledgersData")
 	if err != nil {
 		t.Fatalf("Failed to create ledger directory: %s", err)
 	}
 	defer os.RemoveAll(rootFSPath)
->>>>>>> 479f76ea
 
 	Initialize(
 		nil,
@@ -124,10 +109,6 @@
 		&ledgermocks.DeployedChaincodeInfoProvider{},
 		nil,
 		&disabled.Provider{},
-<<<<<<< HEAD
-		nil, nil,
-		&extmocks.DataProvider{},
-=======
 		nil,
 		nil,
 		&ledger.Config{
@@ -146,25 +127,20 @@
 			},
 		},
 		runtime.NumCPU(),
->>>>>>> 479f76ea
+		&extmocks.DataProvider{},
 	)
 }
 
 func TestCreateChainFromBlock(t *testing.T) {
-<<<<<<< HEAD
 
 	resetExtTestEnv()
 
-	cleanup := setupPeerFS(t)
-	defer cleanup()
-=======
 	peerFSPath, err := ioutil.TempDir("", "ledgersData")
 	if err != nil {
 		t.Fatalf("Failed to create peer directory: %s", err)
 	}
 	defer os.RemoveAll(peerFSPath)
 	viper.Set("peer.fileSystemPath", peerFSPath)
->>>>>>> 479f76ea
 
 	Initialize(
 		nil,
@@ -174,10 +150,6 @@
 		&ledgermocks.DeployedChaincodeInfoProvider{},
 		nil,
 		&disabled.Provider{},
-<<<<<<< HEAD
-		nil, nil,
-		&extmocks.DataProvider{},
-=======
 		nil,
 		nil,
 		&ledger.Config{
@@ -196,7 +168,7 @@
 			},
 		},
 		runtime.NumCPU(),
->>>>>>> 479f76ea
+		&extmocks.DataProvider{},
 	)
 	testChainID := fmt.Sprintf("mytestchainid-%d", rand.Int())
 	defer reset(testChainID)
