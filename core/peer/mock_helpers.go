/*
Copyright IBM Corp. All Rights Reserved.

SPDX-License-Identifier: Apache-2.0
*/

package peer

import (
	"github.com/hyperledger/fabric/bccsp/sw"
	configtxtest "github.com/hyperledger/fabric/common/configtx/test"
	mockchannelconfig "github.com/hyperledger/fabric/common/mocks/config"
	mockconfigtx "github.com/hyperledger/fabric/common/mocks/configtx"
	"github.com/hyperledger/fabric/common/policies"
	"github.com/hyperledger/fabric/core/ledger"
<<<<<<< HEAD
	"github.com/hyperledger/fabric/core/ledger/ledgermgmt"
	"github.com/hyperledger/fabric/extensions/mocks"
)

//MockInitialize resets chains for test env
func MockInitialize() (cleanup func(), err error) {
	cleanup, err = ledgermgmt.InitializeTestEnvWithInitializer(
		&ledgermgmt.Initializer{
			CustomTxProcessors: ConfigTxProcessors,
			CollDataProvider:   &mocks.DataProvider{},
		},
	)
	chains.list = make(map[string]*chain)
	chainInitializer = func(string) { return }
	return cleanup, err
}

// MockCreateChain used for creating a ledger for a chain for tests
// without having to join
func MockCreateChain(cid string) error {
=======
)

func CreateMockChannel(p *Peer, cid string, policyMgr policies.Manager) error {
>>>>>>> d00b96e5
	var ledger ledger.PeerLedger
	var err error

	if ledger = p.GetLedger(cid); ledger == nil {
		gb, _ := configtxtest.MakeGenesisBlock(cid)
		if ledger, err = p.LedgerMgr.CreateLedger(cid, gb); err != nil {
			return err
		}
	}

	p.mutex.Lock()
	defer p.mutex.Unlock()

	if p.channels == nil {
		p.channels = map[string]*Channel{}
	}

	cryptoProvider, err := sw.NewDefaultSecurityLevelWithKeystore(sw.NewDummyKeyStore())
	if err != nil {
		return err
	}

	p.channels[cid] = &Channel{
		ledger: ledger,
		resources: &mockchannelconfig.Resources{
			PolicyManagerVal:     policyMgr,
			ConfigtxValidatorVal: &mockconfigtx.Validator{},
			ApplicationConfigVal: &mockchannelconfig.MockApplication{CapabilitiesRv: &mockchannelconfig.MockApplicationCapabilities{}},
		},
		cryptoProvider: cryptoProvider,
	}

	return nil
}<|MERGE_RESOLUTION|>--- conflicted
+++ resolved
@@ -13,32 +13,9 @@
 	mockconfigtx "github.com/hyperledger/fabric/common/mocks/configtx"
 	"github.com/hyperledger/fabric/common/policies"
 	"github.com/hyperledger/fabric/core/ledger"
-<<<<<<< HEAD
-	"github.com/hyperledger/fabric/core/ledger/ledgermgmt"
-	"github.com/hyperledger/fabric/extensions/mocks"
-)
-
-//MockInitialize resets chains for test env
-func MockInitialize() (cleanup func(), err error) {
-	cleanup, err = ledgermgmt.InitializeTestEnvWithInitializer(
-		&ledgermgmt.Initializer{
-			CustomTxProcessors: ConfigTxProcessors,
-			CollDataProvider:   &mocks.DataProvider{},
-		},
-	)
-	chains.list = make(map[string]*chain)
-	chainInitializer = func(string) { return }
-	return cleanup, err
-}
-
-// MockCreateChain used for creating a ledger for a chain for tests
-// without having to join
-func MockCreateChain(cid string) error {
-=======
 )
 
 func CreateMockChannel(p *Peer, cid string, policyMgr policies.Manager) error {
->>>>>>> d00b96e5
 	var ledger ledger.PeerLedger
 	var err error
 
