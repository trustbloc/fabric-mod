--- conflicted
+++ resolved
@@ -60,19 +60,11 @@
 	policymocks "github.com/hyperledger/fabric/core/policy/mocks"
 	"github.com/hyperledger/fabric/core/scc"
 	"github.com/hyperledger/fabric/core/scc/lscc"
-<<<<<<< HEAD
 	xtestutil "github.com/hyperledger/fabric/extensions/testutil"
-	"github.com/hyperledger/fabric/msp"
-	mspmgmt "github.com/hyperledger/fabric/msp/mgmt"
-	"github.com/hyperledger/fabric/msp/mgmt/testtools"
-	"github.com/hyperledger/fabric/protos/common"
-	pb "github.com/hyperledger/fabric/protos/peer"
-=======
 	"github.com/hyperledger/fabric/internal/peer/packaging"
 	"github.com/hyperledger/fabric/msp"
 	mspmgmt "github.com/hyperledger/fabric/msp/mgmt"
 	msptesttools "github.com/hyperledger/fabric/msp/mgmt/testtools"
->>>>>>> d00b96e5
 	"github.com/hyperledger/fabric/protoutil"
 	"github.com/spf13/viper"
 	"github.com/stretchr/testify/assert"
@@ -779,15 +771,11 @@
 // Test the execution of a chaincode that invokes another chaincode with wrong parameters. Should receive error from
 // from the called chaincode
 func TestChaincodeInvokeChaincodeErrorCase(t *testing.T) {
-<<<<<<< HEAD
 	//setup extension test environment
 	_, _, destroy := xtestutil.SetupExtTestEnv()
 	defer destroy()
 
-	chainID := util.GetTestChainID()
-=======
 	channelID := "testchannelid"
->>>>>>> d00b96e5
 
 	ml, _, chaincodeSupport, cleanup, err := initPeer(channelID)
 	if err != nil {
@@ -889,15 +877,11 @@
 }
 
 func TestChaincodeInit(t *testing.T) {
-<<<<<<< HEAD
 	//setup extension test environment
 	_, _, destroy := xtestutil.SetupExtTestEnv()
 	defer destroy()
 
-	chainID := util.GetTestChainID()
-=======
 	channelID := "testchannelid"
->>>>>>> d00b96e5
 
 	_, _, chaincodeSupport, cleanup, err := initPeer(channelID)
 	if err != nil {
@@ -953,15 +937,11 @@
 	// Allow queries test alone so that end to end test can be performed. It takes less than 5 seconds.
 	//testForSkip(t)
 
-<<<<<<< HEAD
 	//setup extension test environment
 	_, _, destroy := xtestutil.SetupExtTestEnv()
 	defer destroy()
 
-	chainID := util.GetTestChainID()
-=======
 	channelID := "testchannelid"
->>>>>>> d00b96e5
 
 	_, _, chaincodeSupport, cleanup, err := initPeer(channelID)
 	if err != nil {
