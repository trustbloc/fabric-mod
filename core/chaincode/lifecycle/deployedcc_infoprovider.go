--- conflicted
+++ resolved
@@ -228,13 +228,8 @@
 				SignaturePolicy: policydsl.SignedByMspMember(mspid),
 			},
 		},
-<<<<<<< HEAD
-		RequiredPeerCount: 0,
-		MaximumPeerCount:  1,
-=======
 		RequiredPeerCount: int32(requiredPeerCount),
 		MaximumPeerCount:  int32(maxPeerCount),
->>>>>>> 6393adbb
 	}
 }
 
