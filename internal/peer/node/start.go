/*
Copyright IBM Corp. All Rights Reserved.

SPDX-License-Identifier: Apache-2.0
*/

package node

import (
	"context"
	"fmt"
	"io"
	"io/ioutil"
	"net"
	"net/http"
	"os"
	"os/signal"
	"path/filepath"
	"sync"
	"syscall"
	"time"

	docker "github.com/fsouza/go-dockerclient"
	"github.com/golang/protobuf/proto"
	"github.com/hyperledger/fabric-protos-go/common"
	cb "github.com/hyperledger/fabric-protos-go/common"
	discprotos "github.com/hyperledger/fabric-protos-go/discovery"
	pb "github.com/hyperledger/fabric-protos-go/peer"
	"github.com/hyperledger/fabric/bccsp/factory"
	"github.com/hyperledger/fabric/common/cauthdsl"
	ccdef "github.com/hyperledger/fabric/common/chaincode"
	"github.com/hyperledger/fabric/common/crypto"
	"github.com/hyperledger/fabric/common/crypto/tlsgen"
	"github.com/hyperledger/fabric/common/deliver"
	"github.com/hyperledger/fabric/common/flogging"
	floggingmetrics "github.com/hyperledger/fabric/common/flogging/metrics"
	"github.com/hyperledger/fabric/common/grpclogging"
	"github.com/hyperledger/fabric/common/grpcmetrics"
	"github.com/hyperledger/fabric/common/metadata"
	"github.com/hyperledger/fabric/common/metrics"
	"github.com/hyperledger/fabric/common/policies"
	"github.com/hyperledger/fabric/common/policydsl"
	"github.com/hyperledger/fabric/core/aclmgmt"
	"github.com/hyperledger/fabric/core/cclifecycle"
	"github.com/hyperledger/fabric/core/chaincode"
	"github.com/hyperledger/fabric/core/chaincode/accesscontrol"
	"github.com/hyperledger/fabric/core/chaincode/extcc"
	"github.com/hyperledger/fabric/core/chaincode/lifecycle"
	"github.com/hyperledger/fabric/core/chaincode/persistence"
	"github.com/hyperledger/fabric/core/chaincode/platforms"
	"github.com/hyperledger/fabric/core/committer/txvalidator/plugin"
	"github.com/hyperledger/fabric/core/common/ccprovider"
	"github.com/hyperledger/fabric/core/common/privdata"
	coreconfig "github.com/hyperledger/fabric/core/config"
	"github.com/hyperledger/fabric/core/container"
	"github.com/hyperledger/fabric/core/container/dockercontroller"
	"github.com/hyperledger/fabric/core/container/externalbuilder"
	"github.com/hyperledger/fabric/core/deliverservice"
	"github.com/hyperledger/fabric/core/dispatcher"
	"github.com/hyperledger/fabric/core/endorser"
	authHandler "github.com/hyperledger/fabric/core/handlers/auth"
	endorsement2 "github.com/hyperledger/fabric/core/handlers/endorsement/api"
	endorsement3 "github.com/hyperledger/fabric/core/handlers/endorsement/api/identities"
	"github.com/hyperledger/fabric/core/handlers/library"
	validation "github.com/hyperledger/fabric/core/handlers/validation/api"
	"github.com/hyperledger/fabric/core/ledger"
	"github.com/hyperledger/fabric/core/ledger/cceventmgmt"
	"github.com/hyperledger/fabric/core/ledger/kvledger"
	"github.com/hyperledger/fabric/core/ledger/ledgermgmt"
	"github.com/hyperledger/fabric/core/operations"
	"github.com/hyperledger/fabric/core/peer"
	"github.com/hyperledger/fabric/core/policy"
	"github.com/hyperledger/fabric/core/scc"
	"github.com/hyperledger/fabric/core/scc/lscc"
	"github.com/hyperledger/fabric/core/scc/qscc"
	"github.com/hyperledger/fabric/discovery"
	"github.com/hyperledger/fabric/discovery/endorsement"
	discsupport "github.com/hyperledger/fabric/discovery/support"
	discacl "github.com/hyperledger/fabric/discovery/support/acl"
	ccsupport "github.com/hyperledger/fabric/discovery/support/chaincode"
	"github.com/hyperledger/fabric/discovery/support/config"
	"github.com/hyperledger/fabric/discovery/support/gossip"
	extchaincode "github.com/hyperledger/fabric/extensions/chaincode"
	collretriever "github.com/hyperledger/fabric/extensions/collections/retriever"
	extcscc "github.com/hyperledger/fabric/extensions/cscc"
	"github.com/hyperledger/fabric/extensions/resource"
	transientstoreext "github.com/hyperledger/fabric/extensions/storage/transientstore"
	gossipcommon "github.com/hyperledger/fabric/gossip/common"
	gossipgossip "github.com/hyperledger/fabric/gossip/gossip"
	gossipmetrics "github.com/hyperledger/fabric/gossip/metrics"
	gossipprivdata "github.com/hyperledger/fabric/gossip/privdata"
	"github.com/hyperledger/fabric/gossip/service"
	gossipservice "github.com/hyperledger/fabric/gossip/service"
	peergossip "github.com/hyperledger/fabric/internal/peer/gossip"
	"github.com/hyperledger/fabric/internal/peer/version"
	"github.com/hyperledger/fabric/internal/pkg/comm"
	"github.com/hyperledger/fabric/msp"
	"github.com/hyperledger/fabric/msp/mgmt"
	"github.com/hyperledger/fabric/protoutil"
	"github.com/pkg/errors"
	"github.com/spf13/cobra"
	viper "github.com/spf13/viper2015"
	"google.golang.org/grpc"
)

const (
	chaincodeAddrKey       = "peer.chaincodeAddress"
	chaincodeListenAddrKey = "peer.chaincodeListenAddress"
	defaultChaincodePort   = 7052
)

var chaincodeDevMode bool

func startCmd() *cobra.Command {
	// Set the flags on the node start command.
	flags := nodeStartCmd.Flags()
	flags.BoolVarP(&chaincodeDevMode, "peer-chaincodedev", "", false, "start peer in chaincode development mode")
	return nodeStartCmd
}

var nodeStartCmd = &cobra.Command{
	Use:   "start",
	Short: "Starts the node.",
	Long:  `Starts a node that interacts with the network.`,
	RunE: func(cmd *cobra.Command, args []string) error {
		if len(args) != 0 {
			return fmt.Errorf("trailing args detected")
		}
		// Parsing of the command line is done so silence cmd usage
		cmd.SilenceUsage = true
		return serve(args)
	},
}

// externalVMAdapter adapts coerces the result of Build to the
// container.Interface type expected by the VM interface.
type externalVMAdapter struct {
	detector *externalbuilder.Detector
}

func (e externalVMAdapter) Build(
	ccid string,
	mdBytes []byte,
	codePackage io.Reader,
) (container.Instance, error) {
	i, err := e.detector.Build(ccid, mdBytes, codePackage)
	if err != nil {
		return nil, err
	}

	// ensure <nil> is returned instead of (*externalbuilder.Instance)(nil)
	if i == nil {
		return nil, nil
	}
	return i, err
}

type disabledDockerBuilder struct{}

func (disabledDockerBuilder) Build(string, *persistence.ChaincodePackageMetadata, io.Reader) (container.Instance, error) {
	return nil, errors.New("docker build is disabled")
}

type endorserChannelAdapter struct {
	peer *peer.Peer
}

func (e endorserChannelAdapter) Channel(channelID string) *endorser.Channel {
	if peerChannel := e.peer.Channel(channelID); peerChannel != nil {
		return &endorser.Channel{
			IdentityDeserializer: peerChannel.MSPManager(),
		}
	}

	return nil
}

type custodianLauncherAdapter struct {
	launcher      chaincode.Launcher
	streamHandler extcc.StreamHandler
}

func (c custodianLauncherAdapter) Launch(ccid string) error {
	return c.launcher.Launch(ccid, c.streamHandler)
}

func (c custodianLauncherAdapter) Stop(ccid string) error {
	return c.launcher.Stop(ccid)
}

func serve(args []string) error {
	// currently the peer only works with the standard MSP
	// because in certain scenarios the MSP has to make sure
	// that from a single credential you only have a single 'identity'.
	// Idemix does not support this *YET* but it can be easily
	// fixed to support it. For now, we just make sure that
	// the peer only comes up with the standard MSP
	mspType := mgmt.GetLocalMSP(factory.GetDefault()).GetType()
	if mspType != msp.FABRIC {
		panic("Unsupported msp type " + msp.ProviderTypeToString(mspType))
	}

	// Trace RPCs with the golang.org/x/net/trace package. This was moved out of
	// the deliver service connection factory as it has process wide implications
	// and was racy with respect to initialization of gRPC clients and servers.
	grpc.EnableTracing = true

	logger.Infof("Starting %s", version.GetInfo())

	//obtain coreConfiguration
	coreConfig, err := peer.GlobalConfig()
	if err != nil {
		return err
	}

	platformRegistry := platforms.NewRegistry(platforms.SupportedPlatforms...)

	identityDeserializerFactory := func(chainID string) msp.IdentityDeserializer {
		return mgmt.GetManagerForChain(chainID)
	}

	opsSystem := newOperationsSystem(coreConfig)
	err = opsSystem.Start()
	if err != nil {
		return errors.WithMessage(err, "failed to initialize operations subsystem")
	}
	defer opsSystem.Stop()

	metricsProvider := opsSystem.Provider
	logObserver := floggingmetrics.NewObserver(metricsProvider)
	flogging.SetObserver(logObserver)

	mspID := coreConfig.LocalMSPID

	membershipInfoProvider := privdata.NewMembershipInfoProvider(mspID, createSelfSignedData(), identityDeserializerFactory)

	chaincodeInstallPath := filepath.Join(coreconfig.GetPath("peer.fileSystemPath"), "lifecycle", "chaincodes")
	ccStore := persistence.NewStore(chaincodeInstallPath)
	ccPackageParser := &persistence.ChaincodePackageParser{
		MetadataProvider: ccprovider.PersistenceAdapter(ccprovider.MetadataAsTarEntries),
	}

	peerHost, _, err := net.SplitHostPort(coreConfig.PeerAddress)
	if err != nil {
		return fmt.Errorf("peer address is not in the format of host:port: %v", err)
	}

	listenAddr := coreConfig.ListenAddress
	serverConfig, err := peer.GetServerConfig()
	if err != nil {
		logger.Fatalf("Error loading secure config for peer (%s)", err)
	}

	serverConfig.Logger = flogging.MustGetLogger("core.comm").With("server", "PeerServer")
	serverConfig.ServerStatsHandler = comm.NewServerStatsHandler(metricsProvider)
	serverConfig.UnaryInterceptors = append(
		serverConfig.UnaryInterceptors,
		grpcmetrics.UnaryServerInterceptor(grpcmetrics.NewUnaryMetrics(metricsProvider)),
		grpclogging.UnaryServerInterceptor(flogging.MustGetLogger("comm.grpc.server").Zap()),
	)
	serverConfig.StreamInterceptors = append(
		serverConfig.StreamInterceptors,
		grpcmetrics.StreamServerInterceptor(grpcmetrics.NewStreamMetrics(metricsProvider)),
		grpclogging.StreamServerInterceptor(flogging.MustGetLogger("comm.grpc.server").Zap()),
	)

	semaphores := initGrpcSemaphores(coreConfig)
	if len(semaphores) != 0 {
		serverConfig.UnaryInterceptors = append(serverConfig.UnaryInterceptors, unaryGrpcLimiter(semaphores))
		serverConfig.StreamInterceptors = append(serverConfig.StreamInterceptors, streamGrpcLimiter(semaphores))
	}

	cs := comm.NewCredentialSupport()
	if serverConfig.SecOpts.UseTLS {
		logger.Info("Starting peer with TLS enabled")
		cs = comm.NewCredentialSupport(serverConfig.SecOpts.ServerRootCAs...)

		// set the cert to use if client auth is requested by remote endpoints
		clientCert, err := peer.GetClientCertificate()
		if err != nil {
			logger.Fatalf("Failed to set TLS client certificate (%s)", err)
		}
		cs.SetClientCertificate(clientCert)
	}

<<<<<<< HEAD
	peerServer, err := comm.NewGRPCServer(listenAddr, serverConfig)
	if err != nil {
		logger.Fatalf("Failed to create peer server (%s)", err)
	}

	transientStoreProvider, err := transientstoreext.NewStoreProvider(
=======
	transientStoreProvider, err := transientstore.NewStoreProvider(
>>>>>>> 6393adbb
		filepath.Join(coreconfig.GetPath("peer.fileSystemPath"), "transientstore"),
	)
	if err != nil {
		return errors.WithMessage(err, "failed to open transient store")
	}

	deliverServiceConfig := deliverservice.GlobalConfig()

	peerInstance := &peer.Peer{
		ServerConfig:             serverConfig,
		CredentialSupport:        cs,
		StoreProvider:            transientStoreProvider,
		CryptoProvider:           factory.GetDefault(),
		OrdererEndpointOverrides: deliverServiceConfig.OrdererEndpointOverrides,
	}

	localMSP := mgmt.GetLocalMSP(factory.GetDefault())
	signingIdentity, err := localMSP.GetDefaultSigningIdentity()
	if err != nil {
		logger.Panicf("Could not get the default signing identity from the local MSP: [%+v]", err)
	}

	signingIdentityBytes, err := signingIdentity.Serialize()
	if err != nil {
		logger.Panicf("Failed to serialize the signing identity: %v", err)
	}

	expirationLogger := flogging.MustGetLogger("certmonitor")
	crypto.TrackExpiration(
		serverConfig.SecOpts.UseTLS,
		serverConfig.SecOpts.Certificate,
		cs.GetClientCertificate().Certificate,
		signingIdentityBytes,
		expirationLogger.Warnf, // This can be used to piggyback a metric event in the future
		time.Now(),
		time.AfterFunc)

	policyMgr := policies.PolicyManagerGetterFunc(peerInstance.GetPolicyManager)

	deliverGRPCClient, err := comm.NewGRPCClient(comm.ClientConfig{
		Timeout: deliverServiceConfig.ConnectionTimeout,
		KaOpts:  deliverServiceConfig.KeepaliveOptions,
		SecOpts: deliverServiceConfig.SecOpts,
	})
	if err != nil {
		logger.Panicf("Could not create the deliver grpc client: [%+v]", err)
	}

	policyChecker := policy.NewPolicyChecker(
		policies.PolicyManagerGetterFunc(peerInstance.GetPolicyManager),
		mgmt.GetLocalMSP(factory.GetDefault()),
		mgmt.NewLocalMSPPrincipalGetter(factory.GetDefault()),
	)

	//startup aclmgmt with default ACL providers (resource based and default 1.0 policies based).
	//Users can pass in their own ACLProvider to RegisterACLProvider (currently unit tests do this)
	aclProvider := aclmgmt.NewACLProvider(
		aclmgmt.ResourceGetter(peerInstance.GetStableChannelConfig),
		policyChecker,
	)

	// TODO, unfortunately, the lifecycle initialization is very unclean at the
	// moment. This is because ccprovider.SetChaincodePath only works after
	// ledgermgmt.Initialize, but ledgermgmt.Initialize requires a reference to
	// lifecycle.  Finally, lscc requires a reference to the system chaincode
	// provider in order to be created, which requires chaincode support to be
	// up, which also requires, you guessed it, lifecycle. Once we remove the
	// v1.0 lifecycle, we should be good to collapse all of the init of lifecycle
	// to this point.
	lifecycleResources := &lifecycle.Resources{
		Serializer:          &lifecycle.Serializer{},
		ChannelConfigSource: peerInstance,
		ChaincodeStore:      ccStore,
		PackageParser:       ccPackageParser,
	}

	privdataConfig := gossipprivdata.GlobalConfig()
	lifecycleValidatorCommitter := &lifecycle.ValidatorCommitter{
		CoreConfig:                   coreConfig,
		PrivdataConfig:               privdataConfig,
		Resources:                    lifecycleResources,
		LegacyDeployedCCInfoProvider: &lscc.DeployedCCInfoProvider{},
	}

	ccInfoFSImpl := &ccprovider.CCInfoFSImpl{GetHasher: factory.GetDefault()}

	// Configure CC package storage
	lsccInstallPath := filepath.Join(coreconfig.GetPath("peer.fileSystemPath"), "chaincodes")
	ccprovider.SetChaincodesPath(lsccInstallPath)

	// metadataManager aggregates metadata information from _lifecycle and
	// the legacy lifecycle (lscc).
	metadataManager := lifecycle.NewMetadataManager()

	// the purpose of these two managers is to feed per-channel chaincode data
	// into gossip owing to the fact that we are transitioning from lscc to
	// _lifecycle, we still have two providers of such information until v2.1,
	// in which we will remove the legacy.
	//
	// the flow of information is the following
	//
	// gossip <-- metadataManager <-- lifecycleCache  (for _lifecycle)
	//                             \
	//                              - legacyMetadataManager (for lscc)
	//
	// FAB-15061 tracks the work necessary to remove LSCC, at which point we
	// will be able to simplify the flow to simply be
	//
	// gossip <-- lifecycleCache

	chaincodeCustodian := lifecycle.NewChaincodeCustodian()

	externalBuilderOutput := filepath.Join(coreconfig.GetPath("peer.fileSystemPath"), "externalbuilder", "builds")
	if err := os.MkdirAll(externalBuilderOutput, 0700); err != nil {
		logger.Panicf("could not create externalbuilder build output dir: %s", err)
	}

	ebMetadataProvider := &externalbuilder.MetadataProvider{
		DurablePath: externalBuilderOutput,
	}

	lifecycleCache := lifecycle.NewCache(lifecycleResources, mspID, metadataManager, chaincodeCustodian, ebMetadataProvider)

	txProcessors := map[common.HeaderType]ledger.CustomTxProcessor{
		common.HeaderType_CONFIG: &peer.ConfigTxProcessor{},
	}

	collDataProvider := collretriever.NewProvider()

	ledgerConfig := ledgerConfig()

	peerInstance.LedgerMgr = ledgermgmt.NewLedgerMgr(
		&ledgermgmt.Initializer{
			CustomTxProcessors:              txProcessors,
			DeployedChaincodeInfoProvider:   lifecycleValidatorCommitter,
			MembershipInfoProvider:          membershipInfoProvider,
			ChaincodeLifecycleEventProvider: lifecycleCache,
			MetricsProvider:                 metricsProvider,
			HealthCheckRegistry:             opsSystem,
			StateListeners:                  []ledger.StateListener{lifecycleCache},
			Config:                          ledgerConfig,
			Hasher:                          factory.GetDefault(),
			EbMetadataProvider:              ebMetadataProvider,
			CollDataProvider:                collDataProvider,
		},
	)

<<<<<<< HEAD
=======
	peerServer, err := comm.NewGRPCServer(listenAddr, serverConfig)
	if err != nil {
		logger.Fatalf("Failed to create peer server (%s)", err)
	}

	// FIXME: Creating the gossip service has the side effect of starting a bunch
	// of go routines and registration with the grpc server.
	gossipService, err := initGossipService(
		policyMgr,
		metricsProvider,
		peerServer,
		signingIdentity,
		cs,
		coreConfig.PeerAddress,
		deliverGRPCClient,
		deliverServiceConfig,
		privdataConfig,
	)
	if err != nil {
		return errors.WithMessage(err, "failed to initialize gossip service")
	}
	defer gossipService.Stop()

	peerInstance.GossipService = gossipService

	// Configure CC package storage
	lsccInstallPath := filepath.Join(coreconfig.GetPath("peer.fileSystemPath"), "chaincodes")
	ccprovider.SetChaincodesPath(lsccInstallPath)

>>>>>>> 6393adbb
	if err := lifecycleCache.InitializeLocalChaincodes(); err != nil {
		return errors.WithMessage(err, "could not initialize local chaincodes")
	}

	// Parameter overrides must be processed before any parameters are
	// cached. Failures to cache cause the server to terminate immediately.
	if chaincodeDevMode {
		logger.Info("Running in chaincode development mode")
		logger.Info("Disable loading validity system chaincode")

		viper.Set("chaincode.mode", chaincode.DevModeUserRunsChaincode)
	}

	mutualTLS := serverConfig.SecOpts.UseTLS && serverConfig.SecOpts.RequireClientCert
	policyCheckerProvider := func(resourceName string) deliver.PolicyCheckerFunc {
		return func(env *cb.Envelope, channelID string) error {
			return aclProvider.CheckACL(resourceName, channelID, env)
		}
	}

	metrics := deliver.NewMetrics(metricsProvider)
	abServer := &peer.DeliverServer{
		DeliverHandler: deliver.NewHandler(
			&peer.DeliverChainManager{Peer: peerInstance},
			coreConfig.AuthenticationTimeWindow,
			mutualTLS,
			metrics,
			false,
		),
		PolicyCheckerProvider: policyCheckerProvider,
	}
	pb.RegisterDeliverServer(peerServer.Server(), abServer)

	// Create a self-signed CA for chaincode service
	ca, err := tlsgen.NewCA()
	if err != nil {
		logger.Panic("Failed creating authentication layer:", err)
	}
	ccSrv, ccEndpoint, err := createChaincodeServer(coreConfig, ca, peerHost)
	if err != nil {
		logger.Panicf("Failed to create chaincode server: %s", err)
	}

	//get user mode
	userRunsCC := chaincode.IsDevMode()
	tlsEnabled := coreConfig.PeerTLSEnabled

	// create chaincode specific tls CA
	authenticator := accesscontrol.NewAuthenticator(ca)

	chaincodeHandlerRegistry := chaincode.NewHandlerRegistry(userRunsCC)
	lifecycleTxQueryExecutorGetter := &chaincode.TxQueryExecutorGetter{
		CCID:            scc.ChaincodeID(lifecycle.LifecycleNamespace),
		HandlerRegistry: chaincodeHandlerRegistry,
	}

	if coreConfig.VMEndpoint == "" && len(coreConfig.ExternalBuilders) == 0 {
		logger.Panic("VMEndpoint not set and no ExternalBuilders defined")
	}

	chaincodeConfig := chaincode.GlobalConfig()

	var dockerBuilder container.DockerBuilder
	if coreConfig.VMEndpoint != "" {
		client, err := createDockerClient(coreConfig)
		if err != nil {
			logger.Panicf("cannot create docker client: %s", err)
		}

		dockerVM := &dockercontroller.DockerVM{
			PeerID:        coreConfig.PeerID,
			NetworkID:     coreConfig.NetworkID,
			BuildMetrics:  dockercontroller.NewBuildMetrics(opsSystem.Provider),
			Client:        client,
			AttachStdOut:  coreConfig.VMDockerAttachStdout,
			HostConfig:    getDockerHostConfig(),
			ChaincodePull: coreConfig.ChaincodePull,
			NetworkMode:   coreConfig.VMNetworkMode,
			PlatformBuilder: &platforms.Builder{
				Registry: platformRegistry,
				Client:   client,
			},
			// This field is superfluous for chaincodes built with v2.0+ binaries
			// however, to prevent users from being forced to rebuild leaving for now
			// but it should be removed in the future.
			LoggingEnv: []string{
				"CORE_CHAINCODE_LOGGING_LEVEL=" + chaincodeConfig.LogLevel,
				"CORE_CHAINCODE_LOGGING_SHIM=" + chaincodeConfig.ShimLogLevel,
				"CORE_CHAINCODE_LOGGING_FORMAT=" + chaincodeConfig.LogFormat,
			},
			MSPID: mspID,
		}
		if err := opsSystem.RegisterChecker("docker", dockerVM); err != nil {
			logger.Panicf("failed to register docker health check: %s", err)
		}
		dockerBuilder = dockerVM
	}

	// docker is disabled when we're missing the docker config
	if dockerBuilder == nil {
		dockerBuilder = &disabledDockerBuilder{}
	}

	externalVM := &externalbuilder.Detector{
		Builders:    externalbuilder.CreateBuilders(coreConfig.ExternalBuilders, mspID),
		DurablePath: externalBuilderOutput,
	}

	buildRegistry := &container.BuildRegistry{}

	containerRouter := &container.Router{
		DockerBuilder:   dockerBuilder,
		ExternalBuilder: externalVMAdapter{externalVM},
		PackageProvider: &persistence.FallbackPackageLocator{
			ChaincodePackageLocator: &persistence.ChaincodePackageLocator{
				ChaincodeDir: chaincodeInstallPath,
			},
			LegacyCCPackageLocator: &ccprovider.CCInfoFSImpl{GetHasher: factory.GetDefault()},
		},
	}

	builtinSCCs := map[string]struct{}{
		"lscc":       {},
		"qscc":       {},
		"cscc":       {},
		"_lifecycle": {},
	}

	lsccInst := &lscc.SCC{
		BuiltinSCCs: builtinSCCs,
		Support: &lscc.SupportImpl{
			GetMSPIDs: peerInstance.GetMSPIDs,
		},
		SCCProvider:        &lscc.PeerShim{Peer: peerInstance},
		ACLProvider:        aclProvider,
		GetMSPIDs:          peerInstance.GetMSPIDs,
		PolicyChecker:      policyChecker,
		BCCSP:              factory.GetDefault(),
		BuildRegistry:      buildRegistry,
		ChaincodeBuilder:   containerRouter,
		EbMetadataProvider: ebMetadataProvider,
	}

	chaincodeEndorsementInfo := &lifecycle.ChaincodeEndorsementInfoSource{
		LegacyImpl:  lsccInst,
		Resources:   lifecycleResources,
		Cache:       lifecycleCache,
		BuiltinSCCs: builtinSCCs,
	}

	containerRuntime := &chaincode.ContainerRuntime{
		BuildRegistry:   buildRegistry,
		ContainerRouter: containerRouter,
	}

	lifecycleFunctions := &lifecycle.ExternalFunctions{
		Resources:                 lifecycleResources,
		InstallListener:           lifecycleCache,
		InstalledChaincodesLister: lifecycleCache,
		ChaincodeBuilder:          containerRouter,
		BuildRegistry:             buildRegistry,
	}

	lifecycleSCC := &lifecycle.SCC{
		Dispatcher: &dispatcher.Dispatcher{
			Protobuf: &dispatcher.ProtobufImpl{},
		},
		DeployedCCInfoProvider: lifecycleValidatorCommitter,
		QueryExecutorProvider:  lifecycleTxQueryExecutorGetter,
		Functions:              lifecycleFunctions,
		OrgMSPID:               mspID,
		ChannelConfigSource:    peerInstance,
		ACLProvider:            aclProvider,
	}

	chaincodeLauncher := &chaincode.RuntimeLauncher{
		Metrics:           chaincode.NewLaunchMetrics(opsSystem.Provider),
		Registry:          chaincodeHandlerRegistry,
		Runtime:           containerRuntime,
		StartupTimeout:    chaincodeConfig.StartupTimeout,
		CertGenerator:     authenticator,
		CACert:            ca.CertBytes(),
		PeerAddress:       ccEndpoint,
		ConnectionHandler: &extcc.ExternalChaincodeRuntime{},
	}

	// Keep TestQueries working
	if !chaincodeConfig.TLSEnabled {
		chaincodeLauncher.CertGenerator = nil
	}

	chaincodeSupport := &chaincode.ChaincodeSupport{
		ACLProvider:            aclProvider,
		AppConfig:              peerInstance,
		DeployedCCInfoProvider: lifecycleValidatorCommitter,
		ExecuteTimeout:         chaincodeConfig.ExecuteTimeout,
		InstallTimeout:         chaincodeConfig.InstallTimeout,
		HandlerRegistry:        chaincodeHandlerRegistry,
		HandlerMetrics:         chaincode.NewHandlerMetrics(opsSystem.Provider),
		Keepalive:              chaincodeConfig.Keepalive,
		Launcher:               chaincodeLauncher,
		Lifecycle:              chaincodeEndorsementInfo,
		Peer:                   peerInstance,
		Runtime:                containerRuntime,
		BuiltinSCCs:            builtinSCCs,
		TotalQueryLimit:        chaincodeConfig.TotalQueryLimit,
		UserRunsCC:             userRunsCC,
	}

	custodianLauncher := custodianLauncherAdapter{
		launcher:      chaincodeLauncher,
		streamHandler: chaincodeSupport,
	}
	go chaincodeCustodian.Work(buildRegistry, containerRouter, custodianLauncher)

	ccSupSrv := pb.ChaincodeSupportServer(chaincodeSupport)
	if tlsEnabled {
		ccSupSrv = authenticator.Wrap(ccSupSrv)
	}

	csccInst := extcscc.New(
		aclProvider,
		lifecycleValidatorCommitter,
		lsccInst,
		lifecycleValidatorCommitter,
		policyChecker,
		peerInstance,
		factory.GetDefault(),
	)
	qsccInst := scc.SelfDescribingSysCC(qscc.New(aclProvider, peerInstance))

	pb.RegisterChaincodeSupportServer(ccSrv.Server(), ccSupSrv)

	// start the chaincode specific gRPC listening service
	go ccSrv.Start()

	logger.Debugf("Running peer")

	libConf, err := library.LoadConfig()
	if err != nil {
		return errors.WithMessage(err, "could not decode peer handlers configuration")
	}

	reg := library.InitRegistry(libConf)

	endorserSupport := &endorser.SupportImpl{
		SignerSerializer: signingIdentity,
		Peer:             peerInstance,
		ChaincodeSupport: chaincodeSupport,
		ACLProvider:      aclProvider,
		BuiltinSCCs:      builtinSCCs,
	}
	endorsementPluginsByName := reg.Lookup(library.Endorsement).(map[string]endorsement2.PluginFactory)
	validationPluginsByName := reg.Lookup(library.Validation).(map[string]validation.PluginFactory)
	signingIdentityFetcher := (endorsement3.SigningIdentityFetcher)(endorserSupport)
	channelStateRetriever := endorser.ChannelStateRetriever(endorserSupport)
	pluginMapper := endorser.MapBasedPluginMapper(endorsementPluginsByName)
	pluginEndorser := endorser.NewPluginEndorser(&endorser.PluginSupport{
		ChannelStateRetriever:   channelStateRetriever,
		TransientStoreRetriever: peerInstance,
		PluginMapper:            pluginMapper,
		SigningIdentityFetcher:  signingIdentityFetcher,
	})
	endorserSupport.PluginEndorser = pluginEndorser
	channelFetcher := endorserChannelAdapter{
		peer: peerInstance,
	}
	serverEndorser := &endorser.Endorser{
		PrivateDataDistributor: gossipService,
		ChannelFetcher:         channelFetcher,
		LocalMSP:               localMSP,
		Support:                endorserSupport,
		Metrics:                endorser.NewMetrics(metricsProvider),
	}

	// Initialize all of the registered resources
	err = resource.Initialize(
		newGossipProvider(peerInstance.GossipService),
		peerInstance,
		newMSPProvider(),
		newLedgerConfigProvider(ledgerConfig),
		newCCEventMgrProvider(),
		plugin.MapBasedMapper(validationPluginsByName),
		aclProvider,
		endorserSupport,
	)
	if err != nil {
		panic(err)
	}
	defer resource.Close()

	logger.Debugf("Waiting for in-process chaincodes to be registered...")

	extchaincode.WaitForReady()

	logger.Debugf("... done registering in-process chaincodes.")

	// get the list of system chain codes provided by extensions
	extscc := extchaincode.CreateSCC(aclProvider, lifecycleValidatorCommitter)

	var chaincodes []scc.SelfDescribingSysCC
	chaincodes = append(chaincodes, lsccInst, csccInst, qsccInst, lifecycleSCC)
	chaincodes = append(chaincodes, extscc...)

	for _, cc := range extscc {
		logger.Debugf("Adding external system chaincode to the list of built-in system chaincodes [%s]", cc.Name())
		builtinSCCs[cc.Name()] = struct{}{}
	}

	// deploy system chaincodes
	for _, cc := range chaincodes {
		if enabled, ok := chaincodeConfig.SCCWhitelist[cc.Name()]; !ok || !enabled {
			logger.Infof("not deploying chaincode %s as it is not enabled", cc.Name())
			continue
		}
		scc.DeploySysCC(cc, chaincodeSupport)
	}

	logger.Infof("Deployed system chaincodes")

	// legacyMetadataManager collects metadata information from the legacy
	// lifecycle (lscc). This is expected to disappear with FAB-15061.
	legacyMetadataManager, err := cclifecycle.NewMetadataManager(
		cclifecycle.EnumerateFunc(
			func() ([]ccdef.InstalledChaincode, error) {
				var installedCCs []ccdef.InstalledChaincode

				ccs, err := ccInfoFSImpl.ListInstalledChaincodes(ccInfoFSImpl.GetChaincodeInstallPath(), ioutil.ReadDir, ccprovider.LoadPackage)
				installedCCs = append(installedCCs, ccs...)

				for _, cc := range extchaincode.Chaincodes() {
					logger.Infof("... adding in-process chaincode [%s]", extchaincode.GetID(cc))
					installedCCs = append(installedCCs, ccdef.InstalledChaincode{
						Name:    cc.Name(),
						Version: cc.Version(),
					})
				}

				return installedCCs, err
			},
		),
	)
	if err != nil {
		logger.Panicf("Failed creating LegacyMetadataManager: +%v", err)
	}

	// register the lifecycleMetadataManager to get updates from the legacy
	// chaincode; lifecycleMetadataManager will aggregate these updates with
	// the ones from the new lifecycle and deliver both
	// this is expected to disappear with FAB-15061
	legacyMetadataManager.AddListener(metadataManager)

	// register gossip as a listener for updates from lifecycleMetadataManager
	metadataManager.AddListener(lifecycle.HandleMetadataUpdateFunc(func(channel string, chaincodes ccdef.MetadataSet) {
		gossipService.UpdateChaincodes(chaincodes.AsChaincodes(), gossipcommon.ChannelID(channel))
	}))

	// this brings up all the channels
	peerInstance.Initialize(
		func(cid string) {
			// initialize the metadata for this channel.
			// This call will pre-populate chaincode information for this
			// channel but it won't fire any updates to its listeners
			lifecycleCache.InitializeMetadata(cid)

			// initialize the legacyMetadataManager for this channel.
			// This call will pre-populate chaincode information from
			// the legacy lifecycle for this channel; it will also fire
			// the listener, which will cascade to metadataManager
			// and eventually to gossip to pre-populate data structures.
			// this is expected to disappear with FAB-15061
			sub, err := legacyMetadataManager.NewChannelSubscription(cid, cclifecycle.QueryCreatorFunc(func() (cclifecycle.Query, error) {
				return peerInstance.GetLedger(cid).NewQueryExecutor()
			}))
			if err != nil {
				logger.Panicf("Failed subscribing to chaincode lifecycle updates")
			}

			// register this channel's legacyMetadataManager (sub) to get ledger updates
			// this is expected to disappear with FAB-15061
			cceventmgmt.GetMgr().Register(cid, sub)
		},
		peerServer,
		plugin.MapBasedMapper(validationPluginsByName),
		lifecycleValidatorCommitter,
		lsccInst,
		lifecycleValidatorCommitter,
		coreConfig.ValidatorPoolSize,
		collDataProvider,
	)

	if coreConfig.DiscoveryEnabled {
		registerDiscoveryService(
			coreConfig,
			peerInstance,
			peerServer,
			policyMgr,
			lifecycle.NewMetadataProvider(
				lifecycleCache,
				legacyMetadataManager,
				peerInstance,
			),
			gossipService,
		)
	}

	logger.Infof("Starting peer with ID=[%s], network ID=[%s], address=[%s]", coreConfig.PeerID, coreConfig.NetworkID, coreConfig.PeerAddress)

	// Get configuration before starting go routines to avoid
	// racing in tests
	profileEnabled := coreConfig.ProfileEnabled
	profileListenAddress := coreConfig.ProfileListenAddress

	// Start the grpc server. Done in a goroutine so we can deploy the
	// genesis block if needed.
	serve := make(chan error)

	// Start profiling http endpoint if enabled
	if profileEnabled {
		go func() {
			logger.Infof("Starting profiling server with listenAddress = %s", profileListenAddress)
			if profileErr := http.ListenAndServe(profileListenAddress, nil); profileErr != nil {
				logger.Errorf("Error starting profiler: %s", profileErr)
			}
		}()
	}

	handleSignals(addPlatformSignals(map[os.Signal]func(){
		syscall.SIGINT:  func() { serve <- nil },
		syscall.SIGTERM: func() { serve <- nil },
	}))

	logger.Infof("Started peer with ID=[%s], network ID=[%s], address=[%s]", coreConfig.PeerID, coreConfig.NetworkID, coreConfig.PeerAddress)

	// get a list of ledger IDs and load preResetHeight files for these ledger IDs
	ledgerIDs, err := peerInstance.LedgerMgr.GetLedgerIDs()
	if err != nil {
		return errors.WithMessage(err, "failed to get ledger IDs")
	}

	// check to see if the peer ledgers have been reset
	rootFSPath := filepath.Join(coreconfig.GetPath("peer.fileSystemPath"), "ledgersData")
	preResetHeights, err := kvledger.LoadPreResetHeight(rootFSPath, ledgerIDs)
	if err != nil {
		return fmt.Errorf("error loading prereset height: %s", err)
	}

	for cid, height := range preResetHeights {
		logger.Infof("Ledger rebuild: channel [%s]: preresetHeight: [%d]", cid, height)
	}

	authFilters := reg.Lookup(library.Auth).([]authHandler.Filter)
	if len(preResetHeights) > 0 {
		logger.Info("Ledger rebuild: Entering loop to check if current ledger heights surpass prereset ledger heights. Endorsement request processing will be disabled.")
		resetFilter := &reset{
			reject: true,
		}
		authFilters = append(authFilters, resetFilter)
		go resetLoop(resetFilter, preResetHeights, ledgerIDs, peerInstance.GetLedger, 10*time.Second)
	}

	// start the peer server
	auth := authHandler.ChainFilters(serverEndorser, authFilters...)
	// Register the Endorser server
	pb.RegisterEndorserServer(peerServer.Server(), auth)

	go func() {
		var grpcErr error
		if grpcErr = peerServer.Start(); grpcErr != nil {
			grpcErr = fmt.Errorf("grpc server exited with error: %s", grpcErr)
		}
		serve <- grpcErr
	}()

	// Block until grpc server exits
	return <-serve
}

func handleSignals(handlers map[os.Signal]func()) {
	var signals []os.Signal
	for sig := range handlers {
		signals = append(signals, sig)
	}

	signalChan := make(chan os.Signal, 1)
	signal.Notify(signalChan, signals...)

	go func() {
		for sig := range signalChan {
			logger.Infof("Received signal: %d (%s)", sig, sig)
			handlers[sig]()
		}
	}()
}

func localPolicy(policyObject proto.Message) policies.Policy {
	localMSP := mgmt.GetLocalMSP(factory.GetDefault())
	pp := cauthdsl.NewPolicyProvider(localMSP)
	policy, _, err := pp.NewPolicy(protoutil.MarshalOrPanic(policyObject))
	if err != nil {
		logger.Panicf("Failed creating local policy: +%v", err)
	}
	return policy
}

func createSelfSignedData() protoutil.SignedData {
	sID := mgmt.GetLocalSigningIdentityOrPanic(factory.GetDefault())
	msg := make([]byte, 32)
	sig, err := sID.Sign(msg)
	if err != nil {
		logger.Panicf("Failed creating self signed data because message signing failed: %v", err)
	}
	peerIdentity, err := sID.Serialize()
	if err != nil {
		logger.Panicf("Failed creating self signed data because peer identity couldn't be serialized: %v", err)
	}
	return protoutil.SignedData{
		Data:      msg,
		Signature: sig,
		Identity:  peerIdentity,
	}
}

func registerDiscoveryService(
	coreConfig *peer.Config,
	peerInstance *peer.Peer,
	peerServer *comm.GRPCServer,
	polMgr policies.ChannelPolicyManagerGetter,
	metadataProvider *lifecycle.MetadataProvider,
	gossipService *gossipservice.GossipService,
) {
	mspID := coreConfig.LocalMSPID
	localAccessPolicy := localPolicy(policydsl.SignedByAnyAdmin([]string{mspID}))
	if coreConfig.DiscoveryOrgMembersAllowed {
		localAccessPolicy = localPolicy(policydsl.SignedByAnyMember([]string{mspID}))
	}
	channelVerifier := discacl.NewChannelVerifier(policies.ChannelApplicationWriters, polMgr)
	acl := discacl.NewDiscoverySupport(channelVerifier, localAccessPolicy, discacl.ChannelConfigGetterFunc(peerInstance.GetStableChannelConfig))
	gSup := gossip.NewDiscoverySupport(gossipService)
	ccSup := ccsupport.NewDiscoverySupport(metadataProvider)
	ea := endorsement.NewEndorsementAnalyzer(gSup, ccSup, acl, metadataProvider)
	confSup := config.NewDiscoverySupport(config.CurrentConfigBlockGetterFunc(func(channelID string) *common.Block {
		channel := peerInstance.Channel(channelID)
		if channel == nil {
			return nil
		}
		block, err := peer.ConfigBlockFromLedger(channel.Ledger())
		if err != nil {
			logger.Error("failed to get config block", err)
			return nil
		}
		return block
	}))
	support := discsupport.NewDiscoverySupport(acl, gSup, ea, confSup, acl)
	svc := discovery.NewService(discovery.Config{
		TLS:                          peerServer.TLSEnabled(),
		AuthCacheEnabled:             coreConfig.DiscoveryAuthCacheEnabled,
		AuthCacheMaxSize:             coreConfig.DiscoveryAuthCacheMaxSize,
		AuthCachePurgeRetentionRatio: coreConfig.DiscoveryAuthCachePurgeRetentionRatio,
	}, support)
	logger.Info("Discovery service activated")
	discprotos.RegisterDiscoveryServer(peerServer.Server(), svc)
}

// create a CC listener using peer.chaincodeListenAddress (and if that's not set use peer.peerAddress)
func createChaincodeServer(coreConfig *peer.Config, ca tlsgen.CA, peerHostname string) (srv *comm.GRPCServer, ccEndpoint string, err error) {
	// before potentially setting chaincodeListenAddress, compute chaincode endpoint at first
	ccEndpoint, err = computeChaincodeEndpoint(coreConfig.ChaincodeAddress, coreConfig.ChaincodeListenAddress, peerHostname)
	if err != nil {
		if chaincode.IsDevMode() {
			// if any error for dev mode, we use 0.0.0.0:7052
			ccEndpoint = fmt.Sprintf("%s:%d", "0.0.0.0", defaultChaincodePort)
			logger.Warningf("use %s as chaincode endpoint because of error in computeChaincodeEndpoint: %s", ccEndpoint, err)
		} else {
			// for non-dev mode, we have to return error
			logger.Errorf("Error computing chaincode endpoint: %s", err)
			return nil, "", err
		}
	}

	host, _, err := net.SplitHostPort(ccEndpoint)
	if err != nil {
		logger.Panic("Chaincode service host", ccEndpoint, "isn't a valid hostname:", err)
	}

	cclistenAddress := coreConfig.ChaincodeListenAddress
	if cclistenAddress == "" {
		cclistenAddress = fmt.Sprintf("%s:%d", peerHostname, defaultChaincodePort)
		logger.Warningf("%s is not set, using %s", chaincodeListenAddrKey, cclistenAddress)
		coreConfig.ChaincodeListenAddress = cclistenAddress
	}

	config, err := peer.GetServerConfig()
	if err != nil {
		logger.Errorf("Error getting server config: %s", err)
		return nil, "", err
	}

	// set the logger for the server
	config.Logger = flogging.MustGetLogger("core.comm").With("server", "ChaincodeServer")

	// Override TLS configuration if TLS is applicable
	if config.SecOpts.UseTLS {
		// Create a self-signed TLS certificate with a SAN that matches the computed chaincode endpoint
		certKeyPair, err := ca.NewServerCertKeyPair(host)
		if err != nil {
			logger.Panicf("Failed generating TLS certificate for chaincode service: +%v", err)
		}
		config.SecOpts = comm.SecureOptions{
			UseTLS: true,
			// Require chaincode shim to authenticate itself
			RequireClientCert: true,
			// Trust only client certificates signed by ourselves
			ClientRootCAs: [][]byte{ca.CertBytes()},
			// Use our own self-signed TLS certificate and key
			Certificate: certKeyPair.Cert,
			Key:         certKeyPair.Key,
			// No point in specifying server root CAs since this TLS config is only used for
			// a gRPC server and not a client
			ServerRootCAs: nil,
		}
	}

	// Chaincode keepalive options - static for now
	chaincodeKeepaliveOptions := comm.KeepaliveOptions{
		ServerInterval:    time.Duration(2) * time.Hour,    // 2 hours - gRPC default
		ServerTimeout:     time.Duration(20) * time.Second, // 20 sec - gRPC default
		ServerMinInterval: time.Duration(1) * time.Minute,  // match ClientInterval
	}
	config.KaOpts = chaincodeKeepaliveOptions
	config.HealthCheckEnabled = true

	srv, err = comm.NewGRPCServer(cclistenAddress, config)
	if err != nil {
		logger.Errorf("Error creating GRPC server: %s", err)
		return nil, "", err
	}

	return srv, ccEndpoint, nil
}

// computeChaincodeEndpoint will utilize chaincode address, chaincode listen
// address (these two are from viper) and peer address to compute chaincode endpoint.
// There could be following cases of computing chaincode endpoint:
// Case A: if chaincodeAddrKey is set, use it if not "0.0.0.0" (or "::")
// Case B: else if chaincodeListenAddressKey is set and not "0.0.0.0" or ("::"), use it
// Case C: else use peer address if not "0.0.0.0" (or "::")
// Case D: else return error
func computeChaincodeEndpoint(chaincodeAddress string, chaincodeListenAddress string, peerHostname string) (ccEndpoint string, err error) {
	logger.Infof("Entering computeChaincodeEndpoint with peerHostname: %s", peerHostname)
	// Case A: the chaincodeAddrKey is set
	if chaincodeAddress != "" {
		host, _, err := net.SplitHostPort(chaincodeAddress)
		if err != nil {
			logger.Errorf("Fail to split chaincodeAddress: %s", err)
			return "", err
		}
		ccIP := net.ParseIP(host)
		if ccIP != nil && ccIP.IsUnspecified() {
			logger.Errorf("ChaincodeAddress' IP cannot be %s in non-dev mode", ccIP)
			return "", errors.New("invalid endpoint for chaincode to connect")
		}
		logger.Infof("Exit with ccEndpoint: %s", chaincodeAddress)
		return chaincodeAddress, nil
	}

	// Case B: chaincodeListenAddrKey is set
	if chaincodeListenAddress != "" {
		ccEndpoint = chaincodeListenAddress
		host, port, err := net.SplitHostPort(ccEndpoint)
		if err != nil {
			logger.Errorf("ChaincodeAddress is nil and fail to split chaincodeListenAddress: %s", err)
			return "", err
		}

		ccListenerIP := net.ParseIP(host)
		// ignoring other values such as Multicast address etc ...as the server
		// wouldn't start up with this address anyway
		if ccListenerIP != nil && ccListenerIP.IsUnspecified() {
			// Case C: if "0.0.0.0" or "::", we have to use peer address with the listen port
			peerIP := net.ParseIP(peerHostname)
			if peerIP != nil && peerIP.IsUnspecified() {
				// Case D: all we have is "0.0.0.0" or "::" which chaincode cannot connect to
				logger.Error("ChaincodeAddress is nil while both chaincodeListenAddressIP and peerIP are 0.0.0.0")
				return "", errors.New("invalid endpoint for chaincode to connect")
			}
			ccEndpoint = fmt.Sprintf("%s:%s", peerHostname, port)
		}
		logger.Infof("Exit with ccEndpoint: %s", ccEndpoint)
		return ccEndpoint, nil
	}

	// Case C: chaincodeListenAddrKey is not set, use peer address
	peerIP := net.ParseIP(peerHostname)
	if peerIP != nil && peerIP.IsUnspecified() {
		// Case D: all we have is "0.0.0.0" or "::" which chaincode cannot connect to
		logger.Errorf("ChaincodeAddress and chaincodeListenAddress are nil and peerIP is %s", peerIP)
		return "", errors.New("invalid endpoint for chaincode to connect")
	}

	// use peerAddress:defaultChaincodePort
	ccEndpoint = fmt.Sprintf("%s:%d", peerHostname, defaultChaincodePort)

	logger.Infof("Exit with ccEndpoint: %s", ccEndpoint)
	return ccEndpoint, nil
}

func createDockerClient(coreConfig *peer.Config) (*docker.Client, error) {
	if coreConfig.VMDockerTLSEnabled {
		return docker.NewTLSClient(coreConfig.VMEndpoint, coreConfig.DockerCert, coreConfig.DockerKey, coreConfig.DockerCA)
	}
	return docker.NewClient(coreConfig.VMEndpoint)
}

// secureDialOpts is the callback function for secure dial options for gossip service
func secureDialOpts(credSupport *comm.CredentialSupport) func() []grpc.DialOption {
	return func() []grpc.DialOption {
		var dialOpts []grpc.DialOption
		// set max send/recv msg sizes
		dialOpts = append(
			dialOpts,
			grpc.WithDefaultCallOptions(grpc.MaxCallRecvMsgSize(comm.MaxRecvMsgSize), grpc.MaxCallSendMsgSize(comm.MaxSendMsgSize)),
		)
		// set the keepalive options
		kaOpts := comm.DefaultKeepaliveOptions
		if viper.IsSet("peer.keepalive.client.interval") {
			kaOpts.ClientInterval = viper.GetDuration("peer.keepalive.client.interval")
		}
		if viper.IsSet("peer.keepalive.client.timeout") {
			kaOpts.ClientTimeout = viper.GetDuration("peer.keepalive.client.timeout")
		}
		dialOpts = append(dialOpts, comm.ClientKeepaliveOptions(kaOpts)...)

		if viper.GetBool("peer.tls.enabled") {
			dialOpts = append(dialOpts, grpc.WithTransportCredentials(credSupport.GetPeerCredentials()))
		} else {
			dialOpts = append(dialOpts, grpc.WithInsecure())
		}
		return dialOpts
	}
}

// initGossipService will initialize the gossip service by:
// 1. Enable TLS if configured;
// 2. Init the message crypto service;
// 3. Init the security advisor;
// 4. Init gossip related struct.
func initGossipService(
	policyMgr policies.ChannelPolicyManagerGetter,
	metricsProvider metrics.Provider,
	peerServer *comm.GRPCServer,
	signer msp.SigningIdentity,
	credSupport *comm.CredentialSupport,
	peerAddress string,
	deliverGRPCClient *comm.GRPCClient,
	deliverServiceConfig *deliverservice.DeliverServiceConfig,
	privdataConfig *gossipprivdata.PrivdataConfig,
) (*gossipservice.GossipService, error) {

	var certs *gossipcommon.TLSCertificates
	if peerServer.TLSEnabled() {
		serverCert := peerServer.ServerCertificate()
		clientCert, err := peer.GetClientCertificate()
		if err != nil {
			return nil, errors.Wrap(err, "failed obtaining client certificates")
		}
		certs = &gossipcommon.TLSCertificates{}
		certs.TLSServerCert.Store(&serverCert)
		certs.TLSClientCert.Store(&clientCert)
	}

	messageCryptoService := peergossip.NewMCS(
		policyMgr,
		signer,
		mgmt.NewDeserializersManager(factory.GetDefault()),
		factory.GetDefault(),
	)
	secAdv := peergossip.NewSecurityAdvisor(mgmt.NewDeserializersManager(factory.GetDefault()))
	bootstrap := viper.GetStringSlice("peer.gossip.bootstrap")

	serviceConfig := service.GlobalConfig()
	if serviceConfig.Endpoint != "" {
		peerAddress = serviceConfig.Endpoint
	}
	gossipConfig, err := gossipgossip.GlobalConfig(peerAddress, certs, bootstrap...)
	if err != nil {
		return nil, errors.Wrap(err, "failed obtaining gossip config")
	}

	return gossipservice.New(
		signer,
		gossipmetrics.NewGossipMetrics(metricsProvider),
		peerAddress,
		peerServer.Server(),
		messageCryptoService,
		secAdv,
		secureDialOpts(credSupport),
		credSupport,
		deliverGRPCClient,
		gossipConfig,
		serviceConfig,
		privdataConfig,
		deliverServiceConfig,
	)
}

func newOperationsSystem(coreConfig *peer.Config) *operations.System {
	return operations.NewSystem(operations.Options{
		Logger:        flogging.MustGetLogger("peer.operations"),
		ListenAddress: coreConfig.OperationsListenAddress,
		Metrics: operations.MetricsOptions{
			Provider: coreConfig.MetricsProvider,
			Statsd: &operations.Statsd{
				Network:       coreConfig.StatsdNetwork,
				Address:       coreConfig.StatsdAaddress,
				WriteInterval: coreConfig.StatsdWriteInterval,
				Prefix:        coreConfig.StatsdPrefix,
			},
		},
		TLS: operations.TLS{
			Enabled:            coreConfig.OperationsTLSEnabled,
			CertFile:           coreConfig.OperationsTLSCertFile,
			KeyFile:            coreConfig.OperationsTLSKeyFile,
			ClientCertRequired: coreConfig.OperationsTLSClientAuthRequired,
			ClientCACertFiles:  coreConfig.OperationsTLSClientRootCAs,
		},
		Version: metadata.Version,
	})
}

func getDockerHostConfig() *docker.HostConfig {
	dockerKey := func(key string) string { return "vm.docker.hostConfig." + key }
	getInt64 := func(key string) int64 { return int64(viper.GetInt(dockerKey(key))) }

	var logConfig docker.LogConfig
	err := viper.UnmarshalKey(dockerKey("LogConfig"), &logConfig)
	if err != nil {
		logger.Panicf("unable to parse Docker LogConfig: %s", err)
	}

	networkMode := viper.GetString(dockerKey("NetworkMode"))
	if networkMode == "" {
		networkMode = "host"
	}

	memorySwappiness := getInt64("MemorySwappiness")
	oomKillDisable := viper.GetBool(dockerKey("OomKillDisable"))

	return &docker.HostConfig{
		CapAdd:  viper.GetStringSlice(dockerKey("CapAdd")),
		CapDrop: viper.GetStringSlice(dockerKey("CapDrop")),

		DNS:         viper.GetStringSlice(dockerKey("Dns")),
		DNSSearch:   viper.GetStringSlice(dockerKey("DnsSearch")),
		ExtraHosts:  viper.GetStringSlice(dockerKey("ExtraHosts")),
		NetworkMode: networkMode,
		IpcMode:     viper.GetString(dockerKey("IpcMode")),
		PidMode:     viper.GetString(dockerKey("PidMode")),
		UTSMode:     viper.GetString(dockerKey("UTSMode")),
		LogConfig:   logConfig,

		ReadonlyRootfs:   viper.GetBool(dockerKey("ReadonlyRootfs")),
		SecurityOpt:      viper.GetStringSlice(dockerKey("SecurityOpt")),
		CgroupParent:     viper.GetString(dockerKey("CgroupParent")),
		Memory:           getInt64("Memory"),
		MemorySwap:       getInt64("MemorySwap"),
		MemorySwappiness: &memorySwappiness,
		OOMKillDisable:   &oomKillDisable,
		CPUShares:        getInt64("CpuShares"),
		CPUSet:           viper.GetString(dockerKey("Cpuset")),
		CPUSetCPUs:       viper.GetString(dockerKey("CpusetCPUs")),
		CPUSetMEMs:       viper.GetString(dockerKey("CpusetMEMs")),
		CPUQuota:         getInt64("CpuQuota"),
		CPUPeriod:        getInt64("CpuPeriod"),
		BlkioWeight:      getInt64("BlkioWeight"),
	}
}

//go:generate counterfeiter -o mock/get_ledger.go -fake-name GetLedger . getLedger
//go:generate counterfeiter -o mock/peer_ledger.go -fake-name PeerLedger . peerLedger

type peerLedger interface {
	ledger.PeerLedger
}

type getLedger func(string) ledger.PeerLedger

func resetLoop(
	resetFilter *reset,
	preResetHeights map[string]uint64,
	ledgerIDs []string,
	pLedger getLedger,
	interval time.Duration,
) {
	// periodically check to see if current ledger height(s) surpass prereset height(s)
	ticker := time.NewTicker(interval)

	defer ticker.Stop()
	for {
		select {
		case <-ticker.C:
			logger.Info("Ledger rebuild: Checking if current ledger heights surpass prereset ledger heights")
			logger.Debugf("Ledger rebuild: Number of ledgers still rebuilding before check: %d", len(preResetHeights))
			for cid, height := range preResetHeights {
				var l peerLedger
				l = pLedger(cid)
				if l == nil {
					logger.Warningf("No ledger found for channel [%s]", cid)
					continue
				}
				bcInfo, err := l.GetBlockchainInfo()
				if bcInfo != nil {
					logger.Debugf("Ledger rebuild: channel [%s]: currentHeight [%d] : preresetHeight [%d]", cid, bcInfo.GetHeight(), height)
					if bcInfo.GetHeight() >= height {
						delete(preResetHeights, cid)
					} else {
						break
					}
				} else {
					if err != nil {
						logger.Warningf("Ledger rebuild: could not retrieve info for channel [%s]: %s", cid, err.Error())
					}
				}
			}

			logger.Debugf("Ledger rebuild: Number of ledgers still rebuilding after check: %d", len(preResetHeights))
			if len(preResetHeights) == 0 {
				logger.Infof("Ledger rebuild: Complete, all ledgers surpass prereset heights. Endorsement request processing will be enabled.")
				rootFSPath := filepath.Join(coreconfig.GetPath("peer.fileSystemPath"), "ledgersData")
				err := kvledger.ClearPreResetHeight(rootFSPath, ledgerIDs)
				if err != nil {
					logger.Warningf("Ledger rebuild: could not clear off prerest files: error=%s", err)
				}
				resetFilter.setReject(false)
				return
			}
		}
	}
}

//implements the auth.Filter interface
type reset struct {
	sync.RWMutex
	next   pb.EndorserServer
	reject bool
}

func (r *reset) setReject(reject bool) {
	r.Lock()
	defer r.Unlock()
	r.reject = reject
}

// Init initializes Reset with the next EndorserServer
func (r *reset) Init(next pb.EndorserServer) {
	r.next = next
}

// ProcessProposal processes a signed proposal
func (r *reset) ProcessProposal(ctx context.Context, signedProp *pb.SignedProposal) (*pb.ProposalResponse, error) {
	r.RLock()
	defer r.RUnlock()
	if r.reject {
		return nil, errors.New("endorse requests are blocked while ledgers are being rebuilt")
	}
	return r.next.ProcessProposal(ctx, signedProp)
}

func Serve(args []string) error {
	return serve(args)
}<|MERGE_RESOLUTION|>--- conflicted
+++ resolved
@@ -283,16 +283,7 @@
 		cs.SetClientCertificate(clientCert)
 	}
 
-<<<<<<< HEAD
-	peerServer, err := comm.NewGRPCServer(listenAddr, serverConfig)
-	if err != nil {
-		logger.Fatalf("Failed to create peer server (%s)", err)
-	}
-
 	transientStoreProvider, err := transientstoreext.NewStoreProvider(
-=======
-	transientStoreProvider, err := transientstore.NewStoreProvider(
->>>>>>> 6393adbb
 		filepath.Join(coreconfig.GetPath("peer.fileSystemPath"), "transientstore"),
 	)
 	if err != nil {
@@ -378,10 +369,6 @@
 	}
 
 	ccInfoFSImpl := &ccprovider.CCInfoFSImpl{GetHasher: factory.GetDefault()}
-
-	// Configure CC package storage
-	lsccInstallPath := filepath.Join(coreconfig.GetPath("peer.fileSystemPath"), "chaincodes")
-	ccprovider.SetChaincodesPath(lsccInstallPath)
 
 	// metadataManager aggregates metadata information from _lifecycle and
 	// the legacy lifecycle (lscc).
@@ -440,8 +427,6 @@
 		},
 	)
 
-<<<<<<< HEAD
-=======
 	peerServer, err := comm.NewGRPCServer(listenAddr, serverConfig)
 	if err != nil {
 		logger.Fatalf("Failed to create peer server (%s)", err)
@@ -471,7 +456,6 @@
 	lsccInstallPath := filepath.Join(coreconfig.GetPath("peer.fileSystemPath"), "chaincodes")
 	ccprovider.SetChaincodesPath(lsccInstallPath)
 
->>>>>>> 6393adbb
 	if err := lifecycleCache.InitializeLocalChaincodes(); err != nil {
 		return errors.WithMessage(err, "could not initialize local chaincodes")
 	}
