--- conflicted
+++ resolved
@@ -477,21 +477,11 @@
 
 	peerInstance.GossipService = gossipService
 
-<<<<<<< HEAD
-	// Configure CC package storage
-	lsccInstallPath := filepath.Join(coreconfig.GetPath("peer.fileSystemPath"), "chaincodes")
-	ccprovider.SetChaincodesPath(lsccInstallPath)
-
 	// NOTE: InitializeLocalChaincodes is called after the resource.Initialize below
 	// so that in-process user chaincodes are added to the cache.
 	//if err := lifecycleCache.InitializeLocalChaincodes(); err != nil {
 	//	return errors.WithMessage(err, "could not initialize local chaincodes")
 	//}
-=======
-	if err := lifecycleCache.InitializeLocalChaincodes(); err != nil {
-		return errors.WithMessage(err, "could not initialize local chaincodes")
-	}
->>>>>>> 344fda60
 
 	// Parameter overrides must be processed before any parameters are
 	// cached. Failures to cache cause the server to terminate immediately.
