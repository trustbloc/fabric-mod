/*
Copyright IBM Corp. All Rights Reserved.

SPDX-License-Identifier: Apache-2.0
*/

package comm

import (
	"crypto/tls"
	"crypto/x509"
	"net"
	"sync"
	"sync/atomic"
	"time"

	grpc_middleware "github.com/grpc-ecosystem/go-grpc-middleware"
	"github.com/pkg/errors"
	"google.golang.org/grpc"
	"google.golang.org/grpc/health"
	healthpb "google.golang.org/grpc/health/grpc_health_v1"
)

type GRPCServer struct {
	// Listen address for the server specified as hostname:port
	address string
	// Listener for handling network requests
	listener net.Listener
	// GRPC server
	server *grpc.Server
	// Certificate presented by the server for TLS communication
	// stored as an atomic reference
	serverCertificate atomic.Value
	// lock to protect concurrent access to append / remove
	lock *sync.Mutex
	// TLS configuration used by the grpc server
	tls *TLSConfig
	// Server for gRPC Health Check Protocol.
	healthServer *health.Server
}

// NewGRPCServer creates a new implementation of a GRPCServer given a
// listen address
func NewGRPCServer(address string, serverConfig ServerConfig) (*GRPCServer, error) {
	if address == "" {
		return nil, errors.New("missing address parameter")
	}
	//create our listener
	lis, err := net.Listen("tcp", address)

	if err != nil {
		return nil, err
	}
	return NewGRPCServerFromListener(lis, serverConfig)
}

// NewGRPCServerFromListener creates a new implementation of a GRPCServer given
// an existing net.Listener instance using default keepalive
func NewGRPCServerFromListener(listener net.Listener, serverConfig ServerConfig) (*GRPCServer, error) {
	grpcServer := &GRPCServer{
		address:  listener.Addr().String(),
		listener: listener,
		lock:     &sync.Mutex{},
	}

	//set up our server options
	var serverOpts []grpc.ServerOption

	secureConfig := serverConfig.SecOpts
	if secureConfig.UseTLS {
		//both key and cert are required
		if secureConfig.Key != nil && secureConfig.Certificate != nil {
			//load server public and private keys
			cert, err := tls.X509KeyPair(secureConfig.Certificate, secureConfig.Key)
			if err != nil {
				return nil, err
			}

			grpcServer.serverCertificate.Store(cert)

			//set up our TLS config
			if len(secureConfig.CipherSuites) == 0 {
				secureConfig.CipherSuites = DefaultTLSCipherSuites
			}
			getCert := func(_ *tls.ClientHelloInfo) (*tls.Certificate, error) {
				cert := grpcServer.serverCertificate.Load().(tls.Certificate)
				return &cert, nil
			}

			grpcServer.tls = NewTLSConfig(&tls.Config{
				VerifyPeerCertificate:  secureConfig.VerifyCertificate,
				GetCertificate:         getCert,
				SessionTicketsDisabled: true,
				CipherSuites:           secureConfig.CipherSuites,
			})

			if serverConfig.SecOpts.TimeShift > 0 {
				timeShift := serverConfig.SecOpts.TimeShift
				grpcServer.tls.config.Time = func() time.Time {
					return time.Now().Add((-1) * timeShift)
				}
			}
			grpcServer.tls.config.ClientAuth = tls.RequestClientCert
			//check if client authentication is required
			if secureConfig.RequireClientCert {
				//require TLS client auth
				grpcServer.tls.config.ClientAuth = tls.RequireAndVerifyClientCert
				//if we have client root CAs, create a certPool
				if len(secureConfig.ClientRootCAs) > 0 {
<<<<<<< HEAD
					grpcServer.clientRootCAs = make(map[string]*x509.Certificate)

=======
>>>>>>> 50272f1a
					grpcServer.tls.config.ClientCAs = x509.NewCertPool()
					for _, clientRootCA := range secureConfig.ClientRootCAs {
						err = grpcServer.appendClientRootCA(clientRootCA)
						if err != nil {
							return nil, err
						}
					}
				}
			}

			// create credentials and add to server options
			creds := NewServerTransportCredentials(grpcServer.tls, serverConfig.Logger)
			serverOpts = append(serverOpts, grpc.Creds(creds))
		} else {
			return nil, errors.New("serverConfig.SecOpts must contain both Key and Certificate when UseTLS is true")
		}
	}
	// set max send and recv msg sizes
	serverOpts = append(serverOpts, grpc.MaxSendMsgSize(MaxSendMsgSize))
	serverOpts = append(serverOpts, grpc.MaxRecvMsgSize(MaxRecvMsgSize))
	// set the keepalive options
	serverOpts = append(serverOpts, ServerKeepaliveOptions(serverConfig.KaOpts)...)
	// set connection timeout
	if serverConfig.ConnectionTimeout <= 0 {
		serverConfig.ConnectionTimeout = DefaultConnectionTimeout
	}
	serverOpts = append(
		serverOpts,
		grpc.ConnectionTimeout(serverConfig.ConnectionTimeout))
	// set the interceptors
	if len(serverConfig.StreamInterceptors) > 0 {
		serverOpts = append(
			serverOpts,
			grpc.StreamInterceptor(grpc_middleware.ChainStreamServer(serverConfig.StreamInterceptors...)),
		)
	}

	if len(serverConfig.UnaryInterceptors) > 0 {
		serverOpts = append(
			serverOpts,
			grpc.UnaryInterceptor(grpc_middleware.ChainUnaryServer(serverConfig.UnaryInterceptors...)),
		)
	}

	if serverConfig.ServerStatsHandler != nil {
		serverOpts = append(serverOpts, grpc.StatsHandler(serverConfig.ServerStatsHandler))
	}

	grpcServer.server = grpc.NewServer(serverOpts...)

	if serverConfig.HealthCheckEnabled {
		grpcServer.healthServer = health.NewServer()
		healthpb.RegisterHealthServer(grpcServer.server, grpcServer.healthServer)
	}

	return grpcServer, nil
}

// SetServerCertificate assigns the current TLS certificate to be the peer's server certificate
func (gServer *GRPCServer) SetServerCertificate(cert tls.Certificate) {
	gServer.serverCertificate.Store(cert)
}

// Address returns the listen address for this GRPCServer instance
func (gServer *GRPCServer) Address() string {
	return gServer.address
}

// Listener returns the net.Listener for the GRPCServer instance
func (gServer *GRPCServer) Listener() net.Listener {
	return gServer.listener
}

// Server returns the grpc.Server for the GRPCServer instance
func (gServer *GRPCServer) Server() *grpc.Server {
	return gServer.server
}

// ServerCertificate returns the tls.Certificate used by the grpc.Server
func (gServer *GRPCServer) ServerCertificate() tls.Certificate {
	return gServer.serverCertificate.Load().(tls.Certificate)
}

// TLSEnabled is a flag indicating whether or not TLS is enabled for the
// GRPCServer instance
func (gServer *GRPCServer) TLSEnabled() bool {
	return gServer.tls != nil
}

// MutualTLSRequired is a flag indicating whether or not client certificates
// are required for this GRPCServer instance
func (gServer *GRPCServer) MutualTLSRequired() bool {
	return gServer.TLSEnabled() &&
		gServer.tls.Config().ClientAuth == tls.RequireAndVerifyClientCert
}

// Start starts the underlying grpc.Server
func (gServer *GRPCServer) Start() error {
	// if health check is enabled, set the health status for all registered services
	if gServer.healthServer != nil {
		for name := range gServer.server.GetServiceInfo() {
			gServer.healthServer.SetServingStatus(
				name,
				healthpb.HealthCheckResponse_SERVING,
			)
		}

		gServer.healthServer.SetServingStatus(
			"",
			healthpb.HealthCheckResponse_SERVING,
		)
	}
	return gServer.server.Serve(gServer.listener)
}

// Stop stops the underlying grpc.Server
func (gServer *GRPCServer) Stop() {
	gServer.server.Stop()
}

// internal function to add a PEM-encoded clientRootCA
func (gServer *GRPCServer) appendClientRootCA(clientRoot []byte) error {
<<<<<<< HEAD
	certs, subjects, err := pemToX509Certs(clientRoot)
=======
	certs, err := pemToX509Certs(clientRoot)
>>>>>>> 50272f1a
	if err != nil {
		return errors.WithMessage(err, "failed to append client root certificate(s)")
	}

	if len(certs) < 1 {
		return errors.New("no client root certificates found")
	}

<<<<<<< HEAD
	for i, cert := range certs {
		//first add to the ClientCAs
		gServer.tls.AddClientRootCA(cert)
		//add it to our clientRootCAs map using subject as key
		gServer.clientRootCAs[subjects[i]] = cert
=======
	for _, cert := range certs {
		gServer.tls.AddClientRootCA(cert)
>>>>>>> 50272f1a
	}

	return nil
}

// SetClientRootCAs sets the list of authorities used to verify client
// certificates based on a list of PEM-encoded X509 certificate authorities
func (gServer *GRPCServer) SetClientRootCAs(clientRoots [][]byte) error {
	gServer.lock.Lock()
	defer gServer.lock.Unlock()

	certPool := x509.NewCertPool()

	for _, clientRoot := range clientRoots {
		certs, err := pemToX509Certs(clientRoot)
		if err != nil {
			return errors.WithMessage(err, "failed to set client root certificate(s)")
		}

		for _, cert := range certs {
			certPool.AddCert(cert)
		}
	}
<<<<<<< HEAD

	//create a new CertPool and populate with the new clientRootCAs
	certPool := x509.NewCertPool()
	for _, clientRoot := range clientRootCAs {
		certPool.AddCert(clientRoot)
	}

	gServer.clientRootCAs = clientRootCAs
=======
>>>>>>> 50272f1a
	gServer.tls.SetClientCAs(certPool)
	return nil
}<|MERGE_RESOLUTION|>--- conflicted
+++ resolved
@@ -107,11 +107,6 @@
 				grpcServer.tls.config.ClientAuth = tls.RequireAndVerifyClientCert
 				//if we have client root CAs, create a certPool
 				if len(secureConfig.ClientRootCAs) > 0 {
-<<<<<<< HEAD
-					grpcServer.clientRootCAs = make(map[string]*x509.Certificate)
-
-=======
->>>>>>> 50272f1a
 					grpcServer.tls.config.ClientCAs = x509.NewCertPool()
 					for _, clientRootCA := range secureConfig.ClientRootCAs {
 						err = grpcServer.appendClientRootCA(clientRootCA)
@@ -234,11 +229,7 @@
 
 // internal function to add a PEM-encoded clientRootCA
 func (gServer *GRPCServer) appendClientRootCA(clientRoot []byte) error {
-<<<<<<< HEAD
-	certs, subjects, err := pemToX509Certs(clientRoot)
-=======
 	certs, err := pemToX509Certs(clientRoot)
->>>>>>> 50272f1a
 	if err != nil {
 		return errors.WithMessage(err, "failed to append client root certificate(s)")
 	}
@@ -247,16 +238,8 @@
 		return errors.New("no client root certificates found")
 	}
 
-<<<<<<< HEAD
-	for i, cert := range certs {
-		//first add to the ClientCAs
-		gServer.tls.AddClientRootCA(cert)
-		//add it to our clientRootCAs map using subject as key
-		gServer.clientRootCAs[subjects[i]] = cert
-=======
 	for _, cert := range certs {
 		gServer.tls.AddClientRootCA(cert)
->>>>>>> 50272f1a
 	}
 
 	return nil
@@ -280,17 +263,6 @@
 			certPool.AddCert(cert)
 		}
 	}
-<<<<<<< HEAD
-
-	//create a new CertPool and populate with the new clientRootCAs
-	certPool := x509.NewCertPool()
-	for _, clientRoot := range clientRootCAs {
-		certPool.AddCert(clientRoot)
-	}
-
-	gServer.clientRootCAs = clientRootCAs
-=======
->>>>>>> 50272f1a
 	gServer.tls.SetClientCAs(certPool)
 	return nil
 }