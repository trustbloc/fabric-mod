--- conflicted
+++ resolved
@@ -114,11 +114,7 @@
 		chaincode = nwo.Chaincode{
 			Name:            "mycc",
 			Version:         "0.0",
-<<<<<<< HEAD
-			Path:            components.Build("../chaincode/module"),
-=======
 			Path:            components.Build("github.com/hyperledger/fabric/integration/chaincode/simple/cmd"),
->>>>>>> 50272f1a
 			Lang:            "binary",
 			PackageFile:     filepath.Join(testDir, "simplecc.tar.gz"),
 			SignaturePolicy: `OR ('Org1MSP.member','Org2MSP.member')`,
@@ -203,11 +199,7 @@
 			chaincode = nwo.Chaincode{
 				Name:            "mycc",
 				Version:         "0.0",
-<<<<<<< HEAD
-				Path:            components.Build("../chaincode/module"),
-=======
 				Path:            components.Build("github.com/hyperledger/fabric/integration/chaincode/simple/cmd"),
->>>>>>> 50272f1a
 				Lang:            "binary",
 				PackageFile:     filepath.Join(testDir, "simplecc.tar.gz"),
 				SignaturePolicy: `OR ('Org1MSP.member','Org2MSP.member')`,
@@ -233,11 +225,7 @@
 			chaincode := nwo.Chaincode{
 				Name:            "mycc",
 				Version:         "0.0",
-<<<<<<< HEAD
-				Path:            components.Build("../chaincode/module"),
-=======
 				Path:            components.Build("github.com/hyperledger/fabric/integration/chaincode/simple/cmd"),
->>>>>>> 50272f1a
 				Lang:            "binary",
 				PackageFile:     filepath.Join(testDir, "simplecc.tar.gz"),
 				SignaturePolicy: `AND ('Org1MSP.member','Org2MSP.member')`,
