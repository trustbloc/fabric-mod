--- conflicted
+++ resolved
@@ -84,11 +84,7 @@
 		chaincode = nwo.Chaincode{
 			Name:            "mycc",
 			Version:         "0.0",
-<<<<<<< HEAD
-			Path:            components.Build("../chaincode/module"),
-=======
 			Path:            components.Build("github.com/hyperledger/fabric/integration/chaincode/simple/cmd"),
->>>>>>> 50272f1a
 			Lang:            "binary",
 			PackageFile:     filepath.Join(testDir, "simplecc.tar.gz"),
 			Ctor:            `{"Args":["init","a","100","b","200"]}`,
