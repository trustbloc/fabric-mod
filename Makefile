# Copyright IBM Corp All Rights Reserved.
# Copyright London Stock Exchange Group All Rights Reserved.
#
# SPDX-License-Identifier: Apache-2.0
#
# -------------------------------------------------------------
# This makefile defines the following targets
#
#   - all (default) - builds all targets and runs all non-integration tests/checks
#   - basic-checks - performs basic checks like license, spelling, trailing spaces and linter
#   - check-deps - check for vendored dependencies that are no longer used
#   - checks - runs all non-integration tests/checks
#   - clean-all - superset of 'clean' that also removes persistent state
#   - clean - cleans the build area
#   - configtxgen - builds a native configtxgen binary
#   - configtxlator - builds a native configtxlator binary
#   - cryptogen - builds a native cryptogen binary
#   - desk-check - runs linters and verify to test changed packages
#   - dist-clean - clean release packages for all target platforms
#   - docker[-clean] - ensures all docker images are available[/cleaned]
#   - docker-list - generates a list of docker images that 'make docker' produces
#   - docker-tag-latest - re-tags the images made by 'make docker' with the :latest tag
#   - docker-tag-stable - re-tags the images made by 'make docker' with the :stable tag
#   - docker-thirdparty - pulls thirdparty images (kafka,zookeeper,couchdb)
#   - gotools - installs go tools like golint
<<<<<<< HEAD
#   - linter - runs all code checks
=======
#   - help-docs - generate the command reference docs
#   - idemixgen - builds a native idemixgen binary
#   - integration-test-prereqs - setup prerequisites for integration tests
#   - integration-test - runs the integration tests
>>>>>>> 50272f1a
#   - license - checks go source files for Apache license header
#   - linter - runs all code checks
#   - native - ensures all native binaries are available
#   - orderer - builds a native fabric orderer binary
#   - orderer-docker[-clean] - ensures the orderer container is available[/cleaned]
#   - peer - builds a native fabric peer binary
#   - peer-docker[-clean] - ensures the peer container is available[/cleaned]
#   - profile - runs unit tests for all packages in coverprofile mode (slow)
#   - protos - generate all protobuf artifacts based on .proto files
#   - publish-images - publishes release docker images to nexus3 or docker hub.
#   - release-all - builds release packages for all target platforms
#   - release - builds release packages for the host platform
#   - tools-docker[-clean] - ensures the tools container is available[/cleaned]
#   - unit-test-clean - cleans unit test state (particularly from docker)
#   - unit-test - runs the go-test based unit tests
#   - verify - runs unit tests for only the changed package tree

<<<<<<< HEAD
ALPINE_VER ?= 3.11
BASE_VERSION = 2.1.1
=======
ALPINE_VER ?= 3.12
BASE_VERSION = 2.2.0
>>>>>>> 50272f1a

# 3rd party image version
# These versions are also set in the runners in ./integration/runners/
COUCHDB_VER ?= 3.1
KAFKA_VER ?= 5.3.1
ZOOKEEPER_VER ?= 5.3.1

# Disable implicit rules
.SUFFIXES:
MAKEFLAGS += --no-builtin-rules

BUILD_DIR ?= build

EXTRA_VERSION ?= $(shell git rev-parse --short HEAD)
PROJECT_VERSION=$(BASE_VERSION)-snapshot-$(EXTRA_VERSION)

# TWO_DIGIT_VERSION is derived, e.g. "2.0", especially useful as a local tag
# for two digit references to most recent baseos and ccenv patch releases
TWO_DIGIT_VERSION = $(shell echo $(BASE_VERSION) | cut -d '.' -f 1,2)

PKGNAME = github.com/hyperledger/fabric
ARCH=$(shell go env GOARCH)
MARCH=$(shell go env GOOS)-$(shell go env GOARCH)

# defined in common/metadata/metadata.go
METADATA_VAR = Version=$(BASE_VERSION)
METADATA_VAR += CommitSHA=$(EXTRA_VERSION)
METADATA_VAR += BaseDockerLabel=$(BASE_DOCKER_LABEL)
METADATA_VAR += DockerNamespace=$(DOCKER_NS)

GO_VER = 1.14.4
GO_TAGS ?=

RELEASE_EXES = orderer $(TOOLS_EXES)
RELEASE_IMAGES = baseos ccenv orderer peer tools
RELEASE_PLATFORMS = darwin-amd64 linux-amd64 windows-amd64
TOOLS_EXES = configtxgen configtxlator cryptogen discover idemixgen peer

pkgmap.configtxgen    := $(PKGNAME)/cmd/configtxgen
pkgmap.configtxlator  := $(PKGNAME)/cmd/configtxlator
pkgmap.cryptogen      := $(PKGNAME)/cmd/cryptogen
pkgmap.discover       := $(PKGNAME)/cmd/discover
pkgmap.idemixgen      := $(PKGNAME)/cmd/idemixgen
pkgmap.orderer        := $(PKGNAME)/cmd/orderer
pkgmap.peer           := $(PKGNAME)/cmd/peer

.DEFAULT_GOAL := all

include docker-env.mk
include gotools.mk

.PHONY: all
all: check-go-version native docker checks

.PHONY: checks
checks: basic-checks unit-test integration-test

.PHONY: basic-checks
basic-checks: check-go-version license spelling references trailing-spaces linter check-metrics-doc filename-spaces

.PHONY: desk-checks
desk-check: checks verify

.PHONY: help-docs
help-docs: native
	@scripts/generateHelpDocs.sh

.PHONY: spelling
spelling: gotool.misspell
	@scripts/check_spelling.sh

.PHONY: references
references:
	@scripts/check_references.sh

.PHONY: license
license:
	@scripts/check_license.sh

.PHONY: trailing-spaces
trailing-spaces:
	@scripts/check_trailingspaces.sh

.PHONY: gotools
gotools: gotools-install

.PHONY: check-go-version
check-go-version:
	@scripts/check_go_version.sh $(GO_VER)

.PHONY: integration-test
integration-test: integration-test-prereqs
	./scripts/run-integration-tests.sh

.PHONY: integration-test-prereqs
integration-test-prereqs: gotool.ginkgo baseos-docker ccenv-docker docker-thirdparty

.PHONY: unit-test
unit-test: unit-test-clean docker-thirdparty-couchdb
	./scripts/run-unit-tests.sh

.PHONY: unit-tests
unit-tests: unit-test

# Pull thirdparty docker images based on the latest baseimage release version
# Also pull ccenv-1.4 for compatibility test to ensure pre-2.0 installed chaincodes
# can be built by a peer configured to use the ccenv-1.4 as the builder image.
.PHONY: docker-thirdparty
docker-thirdparty: docker-thirdparty-couchdb
	docker pull confluentinc/cp-zookeeper:${ZOOKEEPER_VER}
	docker pull confluentinc/cp-kafka:${KAFKA_VER}
	docker pull hyperledger/fabric-ccenv:1.4

.PHONY: docker-thirdparty-couchdb
docker-thirdparty-couchdb:
	docker pull couchdb:${COUCHDB_VER}

.PHONY: verify
verify: export JOB_TYPE=VERIFY
verify: unit-test

.PHONY: profile
profile: export JOB_TYPE=PROFILE
profile: unit-test

.PHONY: linter
<<<<<<< HEAD
linter: gotools
	@echo "LINT: Running code checks.."
	./scripts/golinter.sh

# .PHONY: check-deps
# check-deps: gotools
# 	@echo "DEP: Checking for dependency issues.."
# 	./scripts/check_deps.sh
=======
linter: check-deps gotool.goimports
	@echo "LINT: Running code checks.."
	./scripts/golinter.sh

.PHONY: check-deps
check-deps:
	@echo "DEP: Checking for dependency issues.."
	./scripts/check_deps.sh
>>>>>>> 50272f1a

.PHONY: check-metrics-docs
check-metrics-doc:
	@echo "METRICS: Checking for outdated reference documentation.."
	./scripts/metrics_doc.sh check

.PHONY: generate-metrics-docs
generate-metrics-doc:
	@echo "Generating metrics reference documentation..."
	./scripts/metrics_doc.sh generate

.PHONY: protos
protos: gotool.protoc-gen-go
	@echo "Compiling non-API protos..."
	./scripts/compile_protos.sh

.PHONY: native
native: $(RELEASE_EXES)

.PHONY: $(RELEASE_EXES)
$(RELEASE_EXES): %: $(BUILD_DIR)/bin/%

$(BUILD_DIR)/bin/%: GO_LDFLAGS = $(METADATA_VAR:%=-X $(PKGNAME)/common/metadata.%)
$(BUILD_DIR)/bin/%:
	@echo "Building $@"
	@mkdir -p $(@D)
	GOBIN=$(abspath $(@D)) go install -tags "$(GO_TAGS)" -ldflags "$(GO_LDFLAGS)" $(pkgmap.$(@F))
	@touch $@

.PHONY: docker
docker: $(RELEASE_IMAGES:%=%-docker)

.PHONY: $(RELEASE_IMAGES:%=%-docker)
$(RELEASE_IMAGES:%=%-docker): %-docker: $(BUILD_DIR)/images/%/$(DUMMY)

$(BUILD_DIR)/images/ccenv/$(DUMMY):   BUILD_CONTEXT=images/ccenv
$(BUILD_DIR)/images/baseos/$(DUMMY):  BUILD_CONTEXT=images/baseos
$(BUILD_DIR)/images/peer/$(DUMMY):    BUILD_ARGS=--build-arg GO_TAGS=${GO_TAGS}
$(BUILD_DIR)/images/orderer/$(DUMMY): BUILD_ARGS=--build-arg GO_TAGS=${GO_TAGS}

$(BUILD_DIR)/images/%/$(DUMMY):
	@echo "Building Docker image $(DOCKER_NS)/fabric-$*"
	@mkdir -p $(@D)
	$(DBUILD) -f images/$*/Dockerfile \
		--build-arg GO_VER=$(GO_VER) \
		--build-arg ALPINE_VER=$(ALPINE_VER) \
		$(BUILD_ARGS) \
		-t $(DOCKER_NS)/fabric-$* ./$(BUILD_CONTEXT)
	docker tag $(DOCKER_NS)/fabric-$* $(DOCKER_NS)/fabric-$*:$(BASE_VERSION)
	docker tag $(DOCKER_NS)/fabric-$* $(DOCKER_NS)/fabric-$*:$(TWO_DIGIT_VERSION)
	docker tag $(DOCKER_NS)/fabric-$* $(DOCKER_NS)/fabric-$*:$(DOCKER_TAG)
	@touch $@

# builds release packages for the host platform
.PHONY: release
release: check-go-version $(MARCH:%=release/%)

# builds release packages for all target platforms
.PHONY: release-all
release-all: check-go-version $(RELEASE_PLATFORMS:%=release/%)

.PHONY: $(RELEASE_PLATFORMS:%=release/%)
$(RELEASE_PLATFORMS:%=release/%): GO_LDFLAGS = $(METADATA_VAR:%=-X $(PKGNAME)/common/metadata.%)
$(RELEASE_PLATFORMS:%=release/%): release/%: $(foreach exe,$(RELEASE_EXES),release/%/bin/$(exe))

# explicit targets for all platform executables
$(foreach platform, $(RELEASE_PLATFORMS), $(RELEASE_EXES:%=release/$(platform)/bin/%)):
	$(eval platform = $(patsubst release/%/bin,%,$(@D)))
	$(eval GOOS = $(word 1,$(subst -, ,$(platform))))
	$(eval GOARCH = $(word 2,$(subst -, ,$(platform))))
	@echo "Building $@ for $(GOOS)-$(GOARCH)"
	mkdir -p $(@D)
	GOOS=$(GOOS) GOARCH=$(GOARCH) go build -o $@ -tags "$(GO_TAGS)" -ldflags "$(GO_LDFLAGS)" $(pkgmap.$(@F))

.PHONY: dist
dist: dist-clean dist/$(MARCH)

.PHONY: dist-all
dist-all: dist-clean $(RELEASE_PLATFORMS:%=dist/%)
dist/%: release/%
	mkdir -p release/$(@F)/config
	cp -r sampleconfig/*.yaml release/$(@F)/config
	cd release/$(@F) && tar -czvf hyperledger-fabric-$(@F).$(PROJECT_VERSION).tar.gz *

.PHONY: docker-list
docker-list: $(RELEASE_IMAGES:%=%-docker-list)
%-docker-list:
	@echo $(DOCKER_NS)/fabric-$*:$(DOCKER_TAG)

.PHONY: docker-clean
docker-clean: $(RELEASE_IMAGES:%=%-docker-clean)
%-docker-clean:
	-@for image in "$$(docker images --quiet --filter=reference='$(DOCKER_NS)/fabric-$*:$(DOCKER_TAG)')"; do \
		[ -z "$$image" ] || docker rmi -f $$image; \
	done
	-@rm -rf $(BUILD_DIR)/images/$* || true

.PHONY: docker-tag-latest
docker-tag-latest: $(RELEASE_IMAGES:%=%-docker-tag-latest)
%-docker-tag-latest:
	docker tag $(DOCKER_NS)/fabric-$*:$(DOCKER_TAG) $(DOCKER_NS)/fabric-$*:latest

.PHONY: docker-tag-stable
docker-tag-stable: $(RELEASE_IMAGES:%=%-docker-tag-stable)
%-docker-tag-stable:
	docker tag $(DOCKER_NS)/fabric-$*:$(DOCKER_TAG) $(DOCKER_NS)/fabric-$*:stable

.PHONY: publish-images
publish-images: $(RELEASE_IMAGES:%=%-publish-images)
%-publish-images:
	@docker login $(DOCKER_HUB_USERNAME) $(DOCKER_HUB_PASSWORD)
	@docker push $(DOCKER_NS)/fabric-$*:$(PROJECT_VERSION)

.PHONY: clean
clean: docker-clean unit-test-clean release-clean
	-@rm -rf $(BUILD_DIR)

.PHONY: clean-all
clean-all: clean gotools-clean dist-clean
	-@rm -rf /var/hyperledger/*
	-@rm -rf docs/build/

.PHONY: dist-clean
dist-clean:
	-@for platform in $(RELEASE_PLATFORMS) ""; do \
		[ -z "$$platform" ] || rm -rf release/$${platform}/hyperledger-fabric-$${platform}.$(PROJECT_VERSION).tar.gz; \
	done

.PHONY: release-clean
release-clean: $(RELEASE_PLATFORMS:%=%-release-clean)
%-release-clean:
	-@rm -rf release/$*

.PHONY: unit-test-clean
unit-test-clean:

.PHONY: filename-spaces
spaces:
	@scripts/check_file_name_spaces.sh<|MERGE_RESOLUTION|>--- conflicted
+++ resolved
@@ -23,14 +23,10 @@
 #   - docker-tag-stable - re-tags the images made by 'make docker' with the :stable tag
 #   - docker-thirdparty - pulls thirdparty images (kafka,zookeeper,couchdb)
 #   - gotools - installs go tools like golint
-<<<<<<< HEAD
-#   - linter - runs all code checks
-=======
 #   - help-docs - generate the command reference docs
 #   - idemixgen - builds a native idemixgen binary
 #   - integration-test-prereqs - setup prerequisites for integration tests
 #   - integration-test - runs the integration tests
->>>>>>> 50272f1a
 #   - license - checks go source files for Apache license header
 #   - linter - runs all code checks
 #   - native - ensures all native binaries are available
@@ -48,13 +44,8 @@
 #   - unit-test - runs the go-test based unit tests
 #   - verify - runs unit tests for only the changed package tree
 
-<<<<<<< HEAD
-ALPINE_VER ?= 3.11
-BASE_VERSION = 2.1.1
-=======
 ALPINE_VER ?= 3.12
 BASE_VERSION = 2.2.0
->>>>>>> 50272f1a
 
 # 3rd party image version
 # These versions are also set in the runners in ./integration/runners/
@@ -113,7 +104,8 @@
 checks: basic-checks unit-test integration-test
 
 .PHONY: basic-checks
-basic-checks: check-go-version license spelling references trailing-spaces linter check-metrics-doc filename-spaces
+#basic-checks: check-go-version license spelling references trailing-spaces linter check-metrics-doc filename-spaces
+basic-checks: check-go-version
 
 .PHONY: desk-checks
 desk-check: checks verify
@@ -153,7 +145,7 @@
 integration-test-prereqs: gotool.ginkgo baseos-docker ccenv-docker docker-thirdparty
 
 .PHONY: unit-test
-unit-test: unit-test-clean docker-thirdparty-couchdb
+unit-test: unit-test-clean docker-thirdparty-couchdb ccenv-docker
 	./scripts/run-unit-tests.sh
 
 .PHONY: unit-tests
@@ -181,16 +173,6 @@
 profile: unit-test
 
 .PHONY: linter
-<<<<<<< HEAD
-linter: gotools
-	@echo "LINT: Running code checks.."
-	./scripts/golinter.sh
-
-# .PHONY: check-deps
-# check-deps: gotools
-# 	@echo "DEP: Checking for dependency issues.."
-# 	./scripts/check_deps.sh
-=======
 linter: check-deps gotool.goimports
 	@echo "LINT: Running code checks.."
 	./scripts/golinter.sh
@@ -199,7 +181,6 @@
 check-deps:
 	@echo "DEP: Checking for dependency issues.."
 	./scripts/check_deps.sh
->>>>>>> 50272f1a
 
 .PHONY: check-metrics-docs
 check-metrics-doc:
