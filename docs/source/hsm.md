--- conflicted
+++ resolved
@@ -134,11 +134,7 @@
     default: PKCS11
     pkcs11:
       Library: /etc/hyperledger/fabric/libsofthsm2.so
-<<<<<<< HEAD
-      Pin: 71811222
-=======
       Pin: "71811222"
->>>>>>> 50272f1a
       Label: fabric
       hash: SHA2
       security: 256
