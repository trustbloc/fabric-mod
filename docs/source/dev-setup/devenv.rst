--- conflicted
+++ resolved
@@ -39,12 +39,6 @@
 Developing on Windows
 ~~~~~~~~~~~~~~~~~~~~~
 
-<<<<<<< HEAD
-Developing on Windows
-~~~~~~~~~~~~~~~~~~~~~
-
-=======
->>>>>>> 50272f1a
 On Windows 10 you should use the native Docker distribution and you
 may use the Windows PowerShell. However, for the ``binaries``
 command to succeed you will still need to have the ``uname`` command
@@ -52,35 +46,6 @@
 64bit version is supported.
 
 Before running any ``git clone`` commands, run the following commands:
-<<<<<<< HEAD
-
-::
-
-    git config --global core.autocrlf false
-    git config --global core.longpaths true
-
-You can check the setting of these parameters with the following commands:
-
-::
-
-    git config --get core.autocrlf
-    git config --get core.longpaths
-
-These need to be ``false`` and ``true`` respectively.
-
-The ``curl`` command that comes with Git and Docker Toolbox is old and
-does not handle properly the redirect used in
-:doc:`getting_started`. Make sure you have and use a newer version
-which can be downloaded from the `cURL downloads page
-<https://curl.haxx.se/download.html>`__
-
-Clone the Hyperledger Fabric source
-^^^^^^^^^^^^^^^^^^^^^^^^^^^^^^^^^^^
-
--  (macOS) `Libtool <https://www.gnu.org/software/libtool/>`__. You can use
-   Homebrew to install it as follows:
-=======
->>>>>>> 50272f1a
 
 ::
 
@@ -190,7 +155,5 @@
 
 If you plan to use the Hyperledger Fabric application SDKs then be sure to check out their prerequisites in the Node.js SDK `README <https://github.com/hyperledger/fabric-sdk-node#build-and-test>`__ and Java SDK `README <https://github.com/hyperledger/fabric-gateway-java/blob/master/README.md>`__.
 
-If you plan to use the Hyperledger Fabric application SDKs then be sure to check out their prerequisites in the Node.js SDK `README <https://github.com/hyperledger/fabric-sdk-node#build-and-test>`__ and Java SDK `README <https://github.com/hyperledger/fabric-gateway-java/blob/master/README.md>`__.
-
 .. Licensed under Creative Commons Attribution 4.0 International License
    https://creativecommons.org/licenses/by/4.0/