--- conflicted
+++ resolved
@@ -2,15 +2,6 @@
 
 In this topic we'll cover recommendations for upgrading to the newest release from the previous release as well as from the most recent long term support (LTS) release.
 
-<<<<<<< HEAD
-## Upgrading from 2.0 to 2.1
-
-The 2.1 release of Fabric is a stabilization release, featuring bug fixes and other forms of code hardening. As such there are no particular considerations needed for getting from 2.0 to 2.1, and no new capability levels to update your channels to.
-
-## Upgrading to 2.1 from the 1.4.x long term support release
-
-Before attempting to upgrade from v1.4.x to v2.x, make sure to consider the following:
-=======
 ## Upgrading from 2.1 to 2.2
 
 The 2.1 and 2.2 releases of Fabric are stabilization releases, featuring bug fixes and other forms of code hardening. As such there are no particular considerations needed for upgrade, and no new capability levels requiring particular image versions or channel configuration updates.
@@ -18,17 +9,12 @@
 ## Upgrading to 2.2 from the 1.4.x long term support release
 
 Before attempting to upgrade from v1.4.x to v2.2, make sure to consider the following:
->>>>>>> 50272f1a
 
 ### Chaincode lifecycle
 
 The new chaincode lifecycle that debuted in v2.0 allows multiple organizations to agree on how a chaincode will be operated before it can be used on a channel. For more information about the new chaincode lifecycle, check out [Fabric chaincode lifecycle](./chaincode_lifecycle.html) concept topic.
 
-<<<<<<< HEAD
-It is a best practice to upgrade all of the peers on a channel before enabling the `Channel` and `Application` capabilities that enable the new chaincode lifecycle (the `Channel` capability is not strictly required, but it makes sense to update it at this time). Note that any peers that are not at least at v2.0 will crash after enabling either capability, while any ordering nodes that are not at v2.0 will crash after the `Channel` capability has been enabled. This crashing behavior is intentional, as the peer or orderer cannot safely participate in the channel if it does not support the required capabilities.
-=======
 It is a best practice to upgrade all of the peers on a channel before enabling the `Channel` and `Application` capabilities that enable the new chaincode lifecycle (the `Channel` capability is not strictly required, but it makes sense to update it at this time). Note that any peers that are not at v2.x will crash after enabling either capability, while any ordering nodes that are not at v2.x will crash after the `Channel` capability has been enabled. This crashing behavior is intentional, as the peer or orderer cannot safely participate in the channel if it does not support the required capabilities.
->>>>>>> 50272f1a
 
 After the `Application` capability has been updated to `V2_0` on a channel, you must use the v2.x lifecycle procedures to package, install, approve, and commit new chaincodes on the channel. As a result, make sure to be prepared for the new lifecycle before updating the capability.
 
@@ -56,15 +42,9 @@
 
 ### Peer databases upgrade
 
-<<<<<<< HEAD
-For information about how to upgrade peers, check out our documentation on [upgrading components](./upgrading_your_components.html). During the process for [upgrading your peers](./upgrading_your_components.html#upgrade-the-peers), you will need to perform one additional step to upgrade the peer databases. The databases of all peers (which include not just the state database but the history database and other internal databases for the peer) must be rebuilt using the v2.x data format as part of the upgrade to v2.x. To trigger the rebuild, the databases must be dropped before the peer is started. The instructions below utilize the `peer node upgrade-dbs` command to drop the local databases managed by the peer and prepare them for upgrade, so that they can be rebuilt the first time the v2.x peer starts. If you are using CouchDB as the state database, since it is not a local database, the peer cannot automatically drop this database. You must drop the CouchDB state database yourself.
-
-Follow the commands to upgrade a peer until the `docker run` command to launch the new peer container (you can skip the step where you set an `IMAGE_TAG`, since the `upgrade dbs` command is for the v2.x release of Fabric only, but you will need to set the `PEER_CONTAINER` and `LEDGERS_BACKUP` environment variables). Instead of the `docker run` command to launch the peer, run this command instead to drop and prepare the local databases managed by the peer (substitute `2.1` for `2.0` in these commands if you are upgrading to that binary version from the 1.4.x LTS):
-=======
 For information about how to upgrade peers, check out our documentation on [upgrading components](./upgrading_your_components.html). During the process for [upgrading your peers](./upgrading_your_components.html#upgrade-the-peers), you will need to perform one additional step to upgrade the peer databases. The databases of all peers (which include not just the state database but the history database and other internal databases for the peer) must be rebuilt using the v2.x data format as part of the upgrade to v2.x. To trigger the rebuild, the databases must be dropped before the peer is started. The instructions below utilize the `peer node upgrade-dbs` command to drop the local databases managed by the peer and prepare them for upgrade, so that they can be rebuilt the first time the v2.x peer starts. If you are using CouchDB as the state database, the peer has support to automatically drop this database as of v2.2. To leverage the support, you must configure the peer with CouchDB as the state database and start CouchDB before running the `upgrade-dbs` command. In v2.0 and v2.1, the peer does not automatically drop the CouchDB state database; therefore you must drop it yourself.
 
 Follow the commands to upgrade a peer until the `docker run` command to launch the new peer container (you can skip the step where you set an `IMAGE_TAG`, since the `upgrade-dbs` command is for the v2.x release of Fabric only, but you will need to set the `PEER_CONTAINER` and `LEDGERS_BACKUP` environment variables). Instead of the `docker run` command to launch the peer, run this command instead to drop and prepare the local databases managed by the peer (substitute `2.1` for `2.0` in these commands if you are upgrading to that binary version from the 1.4.x LTS):
->>>>>>> 50272f1a
 
 ```
 docker run --rm -v /opt/backup/$PEER_CONTAINER/:/var/hyperledger/production/ \
