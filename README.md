--- conflicted
+++ resolved
@@ -26,13 +26,9 @@
 
 Fabric releases and release notes can be found on the [GitHub releases page](https://github.com/hyperledger/fabric/releases).
 
-<<<<<<< HEAD
-Please visit the [Hyperledger Fabric Jira dashboard](https://jira.hyperledger.org/secure/Dashboard.jspa?selectPageId=10104) for our release roadmap. We plan on a quarterly release cadence, delivering on a scoped set of themes and select features. Unless specified otherwise, all releases will be upgradable from the prior minor release.
-=======
 Please visit the [Hyperledger Fabric Jira dashboard](https://jira.hyperledger.org/secure/Dashboard.jspa?selectPageId=10104) for our release roadmap.
 We plan on a quarterly release cadence, delivering on a scoped set of themes and select features.
 Unless specified otherwise, all releases will be upgradable from the prior minor release.
->>>>>>> 50272f1a
 
 ## Documentation, Getting Started and Developer Guides
 
